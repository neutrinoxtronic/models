--- conflicted
+++ resolved
@@ -115,19 +115,13 @@
     prefixs=''
     
     # Split into timesteps.
-<<<<<<< HEAD
+
     actions = tf.split(actions, actions.get_shape().as_list()[1],1)
     actions = [tf.squeeze(act) for act in actions]
     states = tf.split( states, states.get_shape().as_list()[1],1)
     states = [tf.squeeze(st) for st in states]
     images = tf.split(images, images.get_shape().as_list()[1],1 )
-=======
-    actions = tf.split(axis=1, num_or_size_splits=actions.get_shape()[1], value=actions)
-    actions = [tf.squeeze(act) for act in actions]
-    states = tf.split(axis=1, num_or_size_splits=states.get_shape()[1], value=states)
-    states = [tf.squeeze(st) for st in states]
-    images = tf.split(axis=1, num_or_size_splits=images.get_shape()[1], value=images)
->>>>>>> 4bd29ac0
+
     images = [tf.squeeze(img) for img in images]
 
 
@@ -177,13 +171,10 @@
       psnr_i = peak_signal_to_noise_ratio(x, gx)
       psnr_all += psnr_i
       summaries.append(
-<<<<<<< HEAD
+
           tf.summary.scalar(prefixs + '_recon_cost' + str(i), recon_cost))
       summaries.append(tf.summary.scalar(prefixs + '_psnr' + str(i), psnr_i))
-=======
-          tf.summary.scalar(prefix + '_recon_cost' + str(i), recon_cost))
-      summaries.append(tf.summary.scalar(prefix + '_psnr' + str(i), psnr_i))
->>>>>>> 4bd29ac0
+
       loss += recon_cost
 
     for i, state, gen_state in zip(
@@ -191,24 +182,18 @@
         gen_states[FLAGS.context_frames - 1:]):
       state_cost = mean_squared_error(state, gen_state) * 1e-4
       summaries.append(
-<<<<<<< HEAD
+
           tf.summary.scalar(prefixs + '_state_cost' + str(i), state_cost))
       loss += state_cost
     summaries.append(tf.summary.scalar(prefixs + '_psnr_all', psnr_all))
-=======
-          tf.summary.scalar(prefix + '_state_cost' + str(i), state_cost))
-      loss += state_cost
-    summaries.append(tf.summary.scalar(prefix + '_psnr_all', psnr_all))
->>>>>>> 4bd29ac0
+
     self.psnr_all = psnr_all
 
     self.loss = loss = loss / np.float32(len(images) - FLAGS.context_frames)
 
-<<<<<<< HEAD
+
     summaries.append(tf.summary.scalar(prefixs + '_loss', loss))
-=======
-    summaries.append(tf.summary.scalar(prefix + '_loss', loss))
->>>>>>> 4bd29ac0
+
 
     self.lr = tf.placeholder_with_default(FLAGS.learning_rate, ())
 
