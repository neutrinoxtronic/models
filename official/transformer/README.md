# Transformer Translation Model
This is an implementation of the Transformer translation model as described in the [Attention is All You Need](https://arxiv.org/abs/1706.03762) paper. Based on the code provided by the authors: [Transformer code](https://github.com/tensorflow/tensor2tensor/blob/master/tensor2tensor/models/transformer.py) from [Tensor2Tensor](https://github.com/tensorflow/tensor2tensor).

Transformer is a neural network architecture that solves sequence to sequence problems using attention mechanisms. Unlike traditional neural seq2seq models, Transformer does not involve recurrent connections. The attention mechanism learns dependencies between tokens in two sequences. Since attention weights apply to all tokens in the sequences, the Tranformer model is able to easily capture long-distance depedencies.

Transformer's overall structure follows the standard encoder-decoder pattern. The encoder uses self-attention to compute a representation of the input sequence. The decoder generates the output sequence one token at a time, taking the encoder output and previous decoder-outputted tokens as inputs.

The model also applies embeddings on the input and output tokens, and adds a constant positional encoding. The positional encoding adds information about the position of each token.

## Contents
  * [Contents](#contents)
  * [Walkthrough](#walkthrough)
  * [Benchmarks](#benchmarks)
    * [Training times](#training-times)
    * [Evaluation results](#evaluation-results)
  * [Detailed instructions](#detailed-instructions)
    * [Environment preparation](#environment-preparation)
    * [Download and preprocess datasets](#download-and-preprocess-datasets)
    * [Model training and evaluation](#model-training-and-evaluation)
    * [Translate using the model](#translate-using-the-model)
    * [Compute official BLEU score](#compute-official-bleu-score)
<<<<<<< HEAD
  * [Export trained model](#export-trained-model)
    * [Example translation](#example-translation)
=======
    * [TPU](#tpu)
>>>>>>> 2d5e95a3
  * [Implementation overview](#implementation-overview)
    * [Model Definition](#model-definition)
    * [Model Estimator](#model-estimator)
    * [Other scripts](#other-scripts)
    * [Test dataset](#test-dataset)
  * [Term definitions](#term-definitions)

## Walkthrough

Below are the commands for running the Transformer model. See the [Detailed instrutions](#detailed-instructions) for more details on running the model.

```
cd /path/to/models/official/transformer

# Ensure that PYTHONPATH is correctly defined as described in
# https://github.com/tensorflow/models/tree/master/official#running-the-models
# export PYTHONPATH="$PYTHONPATH:/path/to/models"

# Export variables
PARAM_SET=big
DATA_DIR=$HOME/transformer/data
MODEL_DIR=$HOME/transformer/model_$PARAM_SET
VOCAB_FILE=$DATA_DIR/vocab.ende.32768

# Download training/evaluation datasets
python data_download.py --data_dir=$DATA_DIR

# Train the model for 10 epochs, and evaluate after every epoch.
python transformer_main.py --data_dir=$DATA_DIR --model_dir=$MODEL_DIR \
    --vocab_file=$VOCAB_FILE --param_set=$PARAM_SET \
    --bleu_source=test_data/newstest2014.en --bleu_ref=test_data/newstest2014.de

# Run during training in a separate process to get continuous updates,
# or after training is complete.
tensorboard --logdir=$MODEL_DIR

# Translate some text using the trained model
python translate.py --model_dir=$MODEL_DIR --vocab_file=$VOCAB_FILE \
    --param_set=$PARAM_SET --text="hello world"

# Compute model's BLEU score using the newstest2014 dataset.
python translate.py --model_dir=$MODEL_DIR --vocab_file=$VOCAB_FILE \
    --param_set=$PARAM_SET --file=test_data/newstest2014.en --file_out=translation.en
python compute_bleu.py --translation=translation.en --reference=test_data/newstest2014.de
```

## Benchmarks
### Training times

Currently, both big and base parameter sets run on a single GPU. The measurements below
are reported from running the model on a P100 GPU.

Param Set | batches/sec | batches per epoch | time per epoch
--- | --- | --- | ---
base | 4.8 | 83244 | 4 hr
big | 1.1 | 41365 | 10 hr

### Evaluation results
Below are the case-insensitive BLEU scores after 10 epochs.

Param Set | Score
--- | --- |
base | 27.7
big | 28.9


## Detailed instructions


0. ### Environment preparation

   #### Add models repo to PYTHONPATH
   Follow the instructions described in the [Running the models](https://github.com/tensorflow/models/tree/master/official#running-the-models) section to add the models folder to the python path.

   #### Export variables (optional)

   Export the following variables, or modify the values in each of the snippets below:
   ```
   PARAM_SET=big
   DATA_DIR=$HOME/transformer/data
   MODEL_DIR=$HOME/transformer/model_$PARAM_SET
   VOCAB_FILE=$DATA_DIR/vocab.ende.32768
   ```

1. ### Download and preprocess datasets

   [data_download.py](data_download.py) downloads and preprocesses the training and evaluation WMT datasets. After the data is downloaded and extracted, the training data is used to generate a vocabulary of subtokens. The evaluation and training strings are tokenized, and the resulting data is sharded, shuffled, and saved as TFRecords.

   1.75GB of compressed data will be downloaded. In total, the raw files (compressed, extracted, and combined files) take up 8.4GB of disk space. The resulting TFRecord and vocabulary files are 722MB. The script takes around 40 minutes to run, with the bulk of the time spent downloading and ~15 minutes spent on preprocessing.

   Command to run:
   ```
   python data_download.py --data_dir=$DATA_DIR
   ```

   Arguments:
   * `--data_dir`: Path where the preprocessed TFRecord data, and vocab file will be saved.
   * Use the `--help` or `-h` flag to get a full list of possible arguments.

2. ### Model training and evaluation

   [transformer_main.py](transformer_main.py) creates a Transformer model, and trains it using Tensorflow Estimator.

   Command to run:
   ```
   python transformer_main.py --data_dir=$DATA_DIR --model_dir=$MODEL_DIR \
       --vocab_file=$VOCAB_FILE --param_set=$PARAM_SET
   ```

   Arguments:
   * `--data_dir`: This should be set to the same directory given to the `data_download`'s `data_dir` argument.
   * `--model_dir`: Directory to save Transformer model training checkpoints.
   * `--vocab_file`: Path to subtoken vacbulary file. If data_download was used, you may find the file in `data_dir`.
   * `--param_set`: Parameter set to use when creating and training the model. Options are `base` and `big` (default).
   * Use the `--help` or `-h` flag to get a full list of possible arguments.

   #### Customizing training schedule

   By default, the model will train for 10 epochs, and evaluate after every epoch. The training schedule may be defined through the flags:
   * Training with epochs (default):
     * `--train_epochs`: The total number of complete passes to make through the dataset
     * `--epochs_between_evals`: The number of epochs to train between evaluations.
   * Training with steps:
     * `--train_steps`: sets the total number of training steps to run.
     * `--steps_between_evals`: Number of training steps to run between evaluations.

   Only one of `train_epochs` or `train_steps` may be set. Since the default option is to evaluate the model after training for an epoch, it may take 4 or more hours between model evaluations. To get more frequent evaluations, use the flags `--train_steps=250000 --steps_between_evals=1000`.

   Note: At the beginning of each training session, the training dataset is reloaded and shuffled. Stopping the training before completing an epoch may result in worse model quality, due to the chance that some examples may be seen more than others. Therefore, it is recommended to use epochs when the model quality is important.

   #### Compute BLEU score during model evaluation

   Use these flags to compute the BLEU when the model evaluates:
   * `--bleu_source`: Path to file containing text to translate.
   * `--bleu_ref`: Path to file containing the reference translation.
   * `--stop_threshold`: Train until the BLEU score reaches this lower bound. This setting overrides the `--train_steps` and `--train_epochs` flags.

   The test source and reference files located in the `test_data` directory are extracted from the preprocessed dataset from the [NMT Seq2Seq tutorial](https://google.github.io/seq2seq/nmt/#download-data).

   When running `transformer_main.py`, use the flags: `--bleu_source=test_data/newstest2014.en --bleu_ref=test_data/newstest2014.de`

   #### Tensorboard
   Training and evaluation metrics (loss, accuracy, approximate BLEU score, etc.) are logged, and can be displayed in the browser using Tensorboard.
   ```
   tensorboard --logdir=$MODEL_DIR
   ```
   The values are displayed at [localhost:6006](localhost:6006).

3. ### Translate using the model
   [translate.py](translate.py) contains the script to use the trained model to translate input text or file. Each line in the file is translated separately.

   Command to run:
   ```
   python translate.py --model_dir=$MODEL_DIR --vocab_file=$VOCAB_FILE \
       --param_set=$PARAM_SET --text="hello world"
   ```

   Arguments for initializing the Subtokenizer and trained model:
   * `--model_dir` and `--param_set`: These parameters are used to rebuild the trained model
   * `--vocab_file`: Path to subtoken vacbulary file. If data_download was used, you may find the file in `data_dir`.

   Arguments for specifying what to translate:
   * `--text`: Text to translate
   * `--file`: Path to file containing text to translate
   * `--file_out`: If `--file` is set, then this file will store the input file's translations.

   To translate the newstest2014 data, run:
   ```
   python translate.py --model_dir=$MODEL_DIR --vocab_file=$VOCAB_FILE \
       --param_set=$PARAM_SET --file=test_data/newstest2014.en --file_out=translation.en
   ```

   Translating the file takes around 15 minutes on a GTX1080, or 5 minutes on a P100.

4. ### Compute official BLEU score
   Use [compute_bleu.py](compute_bleu.py) to compute the BLEU by comparing generated translations to the reference translation.

   Command to run:
   ```
   python compute_bleu.py --translation=translation.en --reference=test_data/newstest2014.de
   ```

   Arguments:
   * `--translation`: Path to file containing generated translations.
   * `--reference`: Path to file containing reference translations.
   * Use the `--help` or `-h` flag to get a full list of possible arguments.

<<<<<<< HEAD
## Export trained model
To export the model as a Tensorflow [SavedModel](https://www.tensorflow.org/programmers_guide/saved_model) format, use the argument `--export_dir` when running `transformer_main.py`. A folder will be created in the directory with the name as the timestamp (e.g. $EXPORT_DIR/1526427396).

```
EXPORT_DIR=$HOME/transformer/saved_model
python transformer_main.py --data_dir=$DATA_DIR --model_dir=$MODEL_DIR \
  --vocab_file=$VOCAB_FILE --param_set=$PARAM_SET --export_model=$EXPORT_DIR
```

To inspect the SavedModel, use saved_model_cli:
```
SAVED_MODEL_DIR=$EXPORT_DIR/{TIMESTAMP}  # replace {TIMESTAMP} with the name of the folder created
saved_model_cli show --dir=$SAVED_MODEL_DIR  --all
```

### Example translation
Let's translate **"hello world!"**, **"goodbye world."**, and **"Would you like some pie?"**.

The SignatureDef for "translate" is:

    signature_def['translate']:
        The given SavedModel SignatureDef contains the following input(s):
          inputs['input'] tensor_info:
              dtype: DT_INT64
              shape: (-1, -1)
              name: Placeholder:0
        The given SavedModel SignatureDef contains the following output(s):
          outputs['outputs'] tensor_info:
              dtype: DT_INT32
              shape: (-1, -1)
              name: model/Transformer/strided_slice_19:0
          outputs['scores'] tensor_info:
              dtype: DT_FLOAT
              shape: (-1)
              name: model/Transformer/strided_slice_20:0

Follow the steps below to use the translate signature def:

1. #### Encode the inputs to integer arrays.
   This can be done using `utils.tokenizer.Subtokenizer`, and the vocab file in the SavedModel assets (`$SAVED_MODEL_DIR/assets.extra/vocab.txt`).

   ```
   from official.transformer.utils.tokenizer import Subtokenizer
   s = Subtokenizer(PATH_TO_VOCAB_FILE)
   print(s.encode("hello world!", add_eos=True))
   ```

   The encoded inputs are:
   * `"hello world!" = [6170, 3731, 178, 207, 1]`
   * `"goodbye world." = [15431, 13966, 36, 178, 3, 1]`
   * `"Would you like some pie?" = [9092, 72, 155, 202, 19851, 102, 1]`

2. #### Run `saved_model_cli` to obtain the predicted translations
   The encoded inputs should be padded so that they are the same length. The padding token is `0`.
   ```
   ENCODED_INPUTS="[[26228, 145, 178, 1, 0, 0, 0], \
                   [15431, 13966, 36, 178, 3, 1, 0], \
                   [9092, 72, 155, 202, 19851, 102, 1]]"
   ```

   Now, use the `run` command with `saved_model_cli` to get the outputs.

   ```
   saved_model_cli run --dir=$SAVED_MODEL_DIR --tag_set=serve --signature_def=translate \
     --input_expr="input=$ENCODED_INPUTS"
   ```

   The outputs will look similar to:
   ```
   Result for output key outputs:
   [[18744   145   297     1     0     0     0     0     0     0     0     0
         0     0]
    [ 5450  4642    21    11   297     3     1     0     0     0     0     0
         0     0]
    [25940    22    66   103 21713    31   102     1     0     0     0     0
         0     0]]
   Result for output key scores:
   [-1.5493642 -1.4032784 -3.252089 ]
   ```

3. #### Decode the outputs to strings.
   Use the `Subtokenizer` and vocab file as described in step 1 to decode the output integer arrays.
   ```
   from official.transformer.utils.tokenizer import Subtokenizer
   s = Subtokenizer(PATH_TO_VOCAB_FILE)
   print(s.decode([18744, 145, 297, 1]))
   ```
   The decoded outputs from above are:
   * `[18744, 145, 297, 1] = "Hallo Welt<EOS>"`
   * `[5450, 4642, 21, 11, 297, 3, 1] = "Abschied von der Welt.<EOS>"`
   * `[25940, 22, 66, 103, 21713, 31, 102, 1] = "Möchten Sie einen Kuchen?<EOS>"`


=======
5. ### TPU
   TPU support for this version of Transformer is experimental. Currently it is present for
   demonstration purposes only, but will be optimized in the coming weeks.
>>>>>>> 2d5e95a3

## Implementation overview

A brief look at each component in the code:

### Model Definition
The [model](model) subdirectory contains the implementation of the Transformer model. The following files define the Transformer model and its layers:
* [transformer.py](model/transformer.py): Defines the transformer model and its encoder/decoder layer stacks.
* [embedding_layer.py](model/embedding_layer.py): Contains the layer that calculates the embeddings. The embedding weights are also used to calculate the pre-softmax probabilities from the decoder output.
* [attention_layer.py](model/attention_layer.py): Defines the multi-headed and self attention layers that are used in the encoder/decoder stacks.
* [ffn_layer.py](model/ffn_layer.py): Defines the feedforward network that is used in the encoder/decoder stacks. The network is composed of 2 fully connected layers.

Other files:
* [beam_search.py](model/beam_search.py) contains the beam search implementation, which is used during model inference to find high scoring translations.
* [model_params.py](model/model_params.py) contains the parameters used for the big and base models.
* [model_utils.py](model/model_utils.py) defines some helper functions used in the model (calculating padding, bias, etc.).


### Model Estimator
[transformer_main.py](model/transformer.py) creates an `Estimator` to train and evaluate the model.

Helper functions:
* [utils/dataset.py](utils/dataset.py): contains functions for creating a `dataset` that is passed to the `Estimator`.
* [utils/metrics.py](utils/metrics.py): defines metrics functions used by the `Estimator` to evaluate the

### Other scripts

Aside from the main file to train the Transformer model, we provide other scripts for using the model or downloading the data:

#### Data download and preprocessing

[data_download.py](data_download.py) downloads and extracts data, then uses `Subtokenizer` to tokenize strings into arrays of int IDs. The int arrays are converted to `tf.Examples` and saved in the `tf.RecordDataset` format.

 The data is downloaded from the Workshop of Machine Transtion (WMT) [news translation task](http://www.statmt.org/wmt17/translation-task.html). The following datasets are used:

 * Europarl v7
 * Common Crawl corpus
 * News Commentary v12

 See the [download section](http://www.statmt.org/wmt17/translation-task.html#download) to explore the raw datasets. The parameters in this model are tuned to fit the English-German translation data, so the EN-DE texts are extracted from the downloaded compressed files.

The text is transformed into arrays of integer IDs using the `Subtokenizer` defined in [`utils/tokenizer.py`](util/tokenizer.py). During initialization of the `Subtokenizer`, the raw training data is used to generate a vocabulary list containing common subtokens.

The target vocabulary size of the WMT dataset is 32,768. The set of subtokens is found through binary search on the minimum number of times a subtoken appears in the data. The actual vocabulary size is 33,708, and is stored in a 324kB file.

#### Translation
Translation is defined in [translate.py](translate.py). First, `Subtokenizer` tokenizes the input. The vocabulary file is the same used to tokenize the training/eval files. Next, beam search is used to find the combination of tokens that maximizes the probability outputted by the model decoder. The tokens are then converted back to strings with `Subtokenizer`.

#### BLEU computation
[compute_bleu.py](compute_bleu.py): Implementation from [https://github.com/tensorflow/tensor2tensor/blob/master/tensor2tensor/utils/bleu_hook.py](https://github.com/tensorflow/tensor2tensor/blob/master/tensor2tensor/utils/bleu_hook.py).

### Test dataset
The [newstest2014 files](test_data) are extracted from the [NMT Seq2Seq tutorial](https://google.github.io/seq2seq/nmt/#download-data). The raw text files are converted from the SGM format of the [WMT 2016](http://www.statmt.org/wmt16/translation-task.html) test sets.

## Term definitions

**Steps / Epochs**:
* Step: unit for processing a single batch of data
* Epoch: a complete run through the dataset

Example: Consider a training a dataset with 100 examples that is divided into 20 batches with 5 examples per batch. A single training step trains the model on one batch. After 20 training steps, the model will have trained on every batch in the dataset, or one epoch.

**Subtoken**: Words are referred to as tokens, and parts of words are referred to as 'subtokens'. For example, the word 'inclined' may be split into `['incline', 'd_']`. The '\_' indicates the end of the token. The subtoken vocabulary list is guaranteed to contain the alphabet (including numbers and special characters), so all words can be tokenized.<|MERGE_RESOLUTION|>--- conflicted
+++ resolved
@@ -19,12 +19,9 @@
     * [Model training and evaluation](#model-training-and-evaluation)
     * [Translate using the model](#translate-using-the-model)
     * [Compute official BLEU score](#compute-official-bleu-score)
-<<<<<<< HEAD
+    * [TPU](#tpu)
   * [Export trained model](#export-trained-model)
     * [Example translation](#example-translation)
-=======
-    * [TPU](#tpu)
->>>>>>> 2d5e95a3
   * [Implementation overview](#implementation-overview)
     * [Model Definition](#model-definition)
     * [Model Estimator](#model-estimator)
@@ -211,8 +208,11 @@
    * `--translation`: Path to file containing generated translations.
    * `--reference`: Path to file containing reference translations.
    * Use the `--help` or `-h` flag to get a full list of possible arguments.
-
-<<<<<<< HEAD
+   
+5. ### TPU
+   TPU support for this version of Transformer is experimental. Currently it is present for
+   demonstration purposes only, but will be optimized in the coming weeks.
+
 ## Export trained model
 To export the model as a Tensorflow [SavedModel](https://www.tensorflow.org/programmers_guide/saved_model) format, use the argument `--export_dir` when running `transformer_main.py`. A folder will be created in the directory with the name as the timestamp (e.g. $EXPORT_DIR/1526427396).
 
@@ -305,13 +305,6 @@
    * `[5450, 4642, 21, 11, 297, 3, 1] = "Abschied von der Welt.<EOS>"`
    * `[25940, 22, 66, 103, 21713, 31, 102, 1] = "Möchten Sie einen Kuchen?<EOS>"`
 
-
-=======
-5. ### TPU
-   TPU support for this version of Transformer is experimental. Currently it is present for
-   demonstration purposes only, but will be optimized in the coming weeks.
->>>>>>> 2d5e95a3
-
 ## Implementation overview
 
 A brief look at each component in the code:
