--- conflicted
+++ resolved
@@ -668,13 +668,9 @@
     norm_activation_config: hyperparams.Config,
     l2_regularizer: tf.keras.regularizers.Regularizer = None) -> tf.keras.Model:
 
-<<<<<<< HEAD
   backbone_cfg = model_config.backbone.get()
   norm_activation_config = model_config.norm_activation
 
-=======
-  backbone_cfg = backbone_config.get()
->>>>>>> 5e81b528
   model = Darknet(
       model_id=backbone_cfg.model_id,
       min_level=model_config.min_level,
