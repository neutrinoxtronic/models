# Copyright 2017 The TensorFlow Authors. All Rights Reserved.
#
# Licensed under the Apache License, Version 2.0 (the "License");
# you may not use this file except in compliance with the License.
# You may obtain a copy of the License at
#
#     http://www.apache.org/licenses/LICENSE-2.0
#
# Unless required by applicable law or agreed to in writing, software
# distributed under the License is distributed on an "AS IS" BASIS,
# WITHOUT WARRANTIES OR CONDITIONS OF ANY KIND, either express or implied.
# See the License for the specific language governing permissions and
# limitations under the License.
# ==============================================================================
"""Runs a ResNet model on the CIFAR-10 dataset."""

from __future__ import absolute_import
from __future__ import division
from __future__ import print_function

import os

from absl import app as absl_app
from absl import flags
import tensorflow as tf  # pylint: disable=g-bad-import-order

from official.utils.flags import core as flags_core
from official.utils.logs import logger
from official.resnet import resnet_model
from official.resnet import resnet_run_loop

_HEIGHT = 32
_WIDTH = 32
_NUM_CHANNELS = 3
_DEFAULT_IMAGE_BYTES = _HEIGHT * _WIDTH * _NUM_CHANNELS
# The record is the image plus a one-byte label
_RECORD_BYTES = _DEFAULT_IMAGE_BYTES + 1
_NUM_CLASSES = 10
_NUM_DATA_FILES = 5

_NUM_IMAGES = {
    'train': 50000,
    'validation': 10000,
}

DATASET_NAME = 'CIFAR-10'


###############################################################################
# Data processing
###############################################################################
def get_filenames(is_training, data_dir):
  """Returns a list of filenames."""
  data_dir = os.path.join(data_dir, 'cifar-10-batches-bin')

  assert os.path.exists(data_dir), (
      'Run cifar10_download_and_extract.py first to download and extract the '
      'CIFAR-10 data.')

  if is_training:
    return [
        os.path.join(data_dir, 'data_batch_%d.bin' % i)
        for i in range(1, _NUM_DATA_FILES + 1)
    ]
  else:
    return [os.path.join(data_dir, 'test_batch.bin')]


def parse_record(raw_record, is_training, dtype):
  """Parse CIFAR-10 image and label from a raw record."""
  # Convert bytes to a vector of uint8 that is record_bytes long.
  record_vector = tf.decode_raw(raw_record, tf.uint8)

  # The first byte represents the label, which we convert from uint8 to int32
  # and then to one-hot.
  label = tf.cast(record_vector[0], tf.int32)

  # The remaining bytes after the label represent the image, which we reshape
  # from [depth * height * width] to [depth, height, width].
  depth_major = tf.reshape(record_vector[1:_RECORD_BYTES],
                           [_NUM_CHANNELS, _HEIGHT, _WIDTH])

  # Convert from [depth, height, width] to [height, width, depth], and cast as
  # float32.
  image = tf.cast(tf.transpose(depth_major, [1, 2, 0]), tf.float32)

  image = preprocess_image(image, is_training)
  image = tf.cast(image, dtype)

  return image, label


def preprocess_image(image, is_training):
  """Preprocess a single image of layout [height, width, depth]."""
  if is_training:
    # Resize the image to add four extra pixels on each side.
    image = tf.image.resize_image_with_crop_or_pad(
        image, _HEIGHT + 8, _WIDTH + 8)

    # Randomly crop a [_HEIGHT, _WIDTH] section of the image.
    image = tf.random_crop(image, [_HEIGHT, _WIDTH, _NUM_CHANNELS])

    # Randomly flip the image horizontally.
    image = tf.image.random_flip_left_right(image)

  # Subtract off the mean and divide by the variance of the pixels.
  image = tf.image.per_image_standardization(image)
  return image


def input_fn(is_training, data_dir, batch_size, num_epochs=1, num_gpus=None,
<<<<<<< HEAD
             dtype=tf.float32):
  """Input function which provides batches for train or eval.
=======
             datasets_num_private_threads=None, num_parallel_batches=1):
  """Input_fn using the tf.data input pipeline for CIFAR-10 dataset.
>>>>>>> a83e263a

  Args:
    is_training: A boolean denoting whether the input is for training.
    data_dir: The directory containing the input data.
    batch_size: The number of samples per batch.
    num_epochs: The number of epochs to repeat the dataset.
    num_gpus: The number of gpus used for training.
<<<<<<< HEAD
    dtype: Data type to use for images/features
=======
    datasets_num_private_threads: Number of private threads for tf.data.
    num_parallel_batches: Number of parallel batches for tf.data.
>>>>>>> a83e263a

  Returns:
    A dataset that can be used for iteration.
  """
  filenames = get_filenames(is_training, data_dir)
  dataset = tf.data.FixedLengthRecordDataset(filenames, _RECORD_BYTES)

  return resnet_run_loop.process_record_dataset(
      dataset=dataset,
      is_training=is_training,
      batch_size=batch_size,
      shuffle_buffer=_NUM_IMAGES['train'],
      parse_record_fn=parse_record,
      num_epochs=num_epochs,
      num_gpus=num_gpus,
      examples_per_epoch=_NUM_IMAGES['train'] if is_training else None,
<<<<<<< HEAD
      dtype=dtype
=======
      datasets_num_private_threads=datasets_num_private_threads,
      num_parallel_batches=num_parallel_batches
>>>>>>> a83e263a
  )


def get_synth_input_fn(dtype):
  return resnet_run_loop.get_synth_input_fn(
      _HEIGHT, _WIDTH, _NUM_CHANNELS, _NUM_CLASSES, dtype=dtype)


###############################################################################
# Running the model
###############################################################################
class Cifar10Model(resnet_model.Model):
  """Model class with appropriate defaults for CIFAR-10 data."""

  def __init__(self, resnet_size, data_format=None, num_classes=_NUM_CLASSES,
               resnet_version=resnet_model.DEFAULT_VERSION,
               dtype=resnet_model.DEFAULT_DTYPE):
    """These are the parameters that work for CIFAR-10 data.

    Args:
      resnet_size: The number of convolutional layers needed in the model.
      data_format: Either 'channels_first' or 'channels_last', specifying which
        data format to use when setting up the model.
      num_classes: The number of output classes needed from the model. This
        enables users to extend the same model to their own datasets.
      resnet_version: Integer representing which version of the ResNet network
      to use. See README for details. Valid values: [1, 2]
      dtype: The TensorFlow dtype to use for calculations.

    Raises:
      ValueError: if invalid resnet_size is chosen
    """
    if resnet_size % 6 != 2:
      raise ValueError('resnet_size must be 6n + 2:', resnet_size)

    num_blocks = (resnet_size - 2) // 6

    super(Cifar10Model, self).__init__(
        resnet_size=resnet_size,
        bottleneck=False,
        num_classes=num_classes,
        num_filters=16,
        kernel_size=3,
        conv_stride=1,
        first_pool_size=None,
        first_pool_stride=None,
        block_sizes=[num_blocks] * 3,
        block_strides=[1, 2, 2],
        final_size=64,
        resnet_version=resnet_version,
        data_format=data_format,
        dtype=dtype
    )


def cifar10_model_fn(features, labels, mode, params):
  """Model function for CIFAR-10."""
  features = tf.reshape(features, [-1, _HEIGHT, _WIDTH, _NUM_CHANNELS])

  learning_rate_fn = resnet_run_loop.learning_rate_with_decay(
      batch_size=params['batch_size'], batch_denom=128,
      num_images=_NUM_IMAGES['train'], boundary_epochs=[100, 150, 200],
      decay_rates=[1, 0.1, 0.01, 0.001])

  # We use a weight decay of 0.0002, which performs better
  # than the 0.0001 that was originally suggested.
  weight_decay = 2e-4

  # Empirical testing showed that including batch_normalization variables
  # in the calculation of regularized loss helped validation accuracy
  # for the CIFAR-10 dataset, perhaps because the regularization prevents
  # overfitting on the small data set. We therefore include all vars when
  # regularizing and computing loss during training.
  def loss_filter_fn(_):
    return True

  return resnet_run_loop.resnet_model_fn(
      features=features,
      labels=labels,
      mode=mode,
      model_class=Cifar10Model,
      resnet_size=params['resnet_size'],
      weight_decay=weight_decay,
      learning_rate_fn=learning_rate_fn,
      momentum=0.9,
      data_format=params['data_format'],
      resnet_version=params['resnet_version'],
      loss_scale=params['loss_scale'],
      loss_filter_fn=loss_filter_fn,
      dtype=params['dtype'],
      fine_tune=params['fine_tune']
  )


def define_cifar_flags():
  resnet_run_loop.define_resnet_flags()
  flags.adopt_module_key_flags(resnet_run_loop)
  flags_core.set_defaults(data_dir='/tmp/cifar10_data',
                          model_dir='/tmp/cifar10_model',
                          resnet_size='32',
                          train_epochs=250,
                          epochs_between_evals=10,
                          batch_size=128)


def run_cifar(flags_obj):
  """Run ResNet CIFAR-10 training and eval loop.

  Args:
    flags_obj: An object containing parsed flag values.
  """
  input_function = (flags_obj.use_synthetic_data and
                    get_synth_input_fn(flags_core.get_tf_dtype(flags_obj)) or
                    input_fn)
  resnet_run_loop.resnet_main(
      flags_obj, cifar10_model_fn, input_function, DATASET_NAME,
      shape=[_HEIGHT, _WIDTH, _NUM_CHANNELS])


def main(_):
  with logger.benchmark_context(flags.FLAGS):
    run_cifar(flags.FLAGS)


if __name__ == '__main__':
  tf.logging.set_verbosity(tf.logging.INFO)
  define_cifar_flags()
  absl_app.run(main)<|MERGE_RESOLUTION|>--- conflicted
+++ resolved
@@ -109,13 +109,9 @@
 
 
 def input_fn(is_training, data_dir, batch_size, num_epochs=1, num_gpus=None,
-<<<<<<< HEAD
-             dtype=tf.float32):
-  """Input function which provides batches for train or eval.
-=======
-             datasets_num_private_threads=None, num_parallel_batches=1):
-  """Input_fn using the tf.data input pipeline for CIFAR-10 dataset.
->>>>>>> a83e263a
+             dtype=tf.float32, datasets_num_private_threads=None,
+             num_parallel_batches=1):
+  """Input function provides batches for train or eval.
 
   Args:
     is_training: A boolean denoting whether the input is for training.
@@ -123,12 +119,9 @@
     batch_size: The number of samples per batch.
     num_epochs: The number of epochs to repeat the dataset.
     num_gpus: The number of gpus used for training.
-<<<<<<< HEAD
     dtype: Data type to use for images/features
-=======
     datasets_num_private_threads: Number of private threads for tf.data.
     num_parallel_batches: Number of parallel batches for tf.data.
->>>>>>> a83e263a
 
   Returns:
     A dataset that can be used for iteration.
@@ -145,12 +138,9 @@
       num_epochs=num_epochs,
       num_gpus=num_gpus,
       examples_per_epoch=_NUM_IMAGES['train'] if is_training else None,
-<<<<<<< HEAD
       dtype=dtype
-=======
       datasets_num_private_threads=datasets_num_private_threads,
       num_parallel_batches=num_parallel_batches
->>>>>>> a83e263a
   )
 
 
