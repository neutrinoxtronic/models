--- conflicted
+++ resolved
@@ -215,19 +215,11 @@
       help='The number of steps to run for training. If it is larger than '
       '# batches per epoch, then use # batches per epoch. When this flag is '
       'set, only one epoch is going to run for training.')
-<<<<<<< HEAD
-  flags.DEFINE_integer(
-      name='log_steps', default=100,
-      help='For every log_steps, we log the timing information such as '
-      'examples per second. Besides, for every log_steps, we store the '
-      'timestamp of a batch end.')
   flags.DEFINE_boolean(
       name='enable_e2e_xprof', default=False,
       help='Save end-to-end profiling data to model dir using Xprof. Profiling '
       'has an overhead on both computation and memory usage, and can generate '
       'gigantic files when profiling a lot of steps.')
-=======
->>>>>>> 6dea4846
 
 
 def get_synth_input_fn(height, width, num_channels, num_classes,
