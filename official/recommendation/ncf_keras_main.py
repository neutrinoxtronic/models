--- conflicted
+++ resolved
@@ -36,11 +36,8 @@
 from official.recommendation import neumf_model
 from official.utils.logs import logger
 from official.utils.logs import mlperf_helper
-<<<<<<< HEAD
 from official.utils.misc import distribution_utils
-=======
 from official.utils.misc import keras_utils
->>>>>>> 4c11b84b
 from official.utils.misc import model_helpers
 
 
@@ -190,46 +187,27 @@
   producer.start()
   model_helpers.apply_clean(flags.FLAGS)
 
-<<<<<<< HEAD
   batches_per_step = params["batches_per_step"]
   train_input_dataset, eval_input_dataset = _get_train_and_eval_data(producer, params)
   train_input_dataset = train_input_dataset.batch(batches_per_step)
   eval_input_dataset = eval_input_dataset.batch(batches_per_step)
-=======
-  keras_model = _get_keras_model(params)
-  optimizer = ncf_common.get_optimizer(params)
-
-  time_callback = keras_utils.TimeHistory(batch_size, FLAGS.log_steps)
-
-  keras_model.compile(
-      loss=_keras_loss,
-      metrics=[_get_metric_fn(params)],
-      optimizer=optimizer)
->>>>>>> 4c11b84b
 
   strategy = ncf_common.get_distribution_strategy(params)
   with distribution_utils.MaybeDistributionScope(strategy):
     keras_model = _get_keras_model(params)
     optimizer = ncf_common.get_optimizer(params)
-
-<<<<<<< HEAD
+    time_callback = keras_utils.TimeHistory(batch_size, FLAGS.log_steps)
+
     keras_model.compile(
         loss=_keras_loss,
         metrics=[_get_metric_fn(params)],
         optimizer=optimizer)
-=======
-  history = keras_model.fit(
-      train_input_dataset,
-      epochs=FLAGS.train_epochs,
-      callbacks=[
-          IncrementEpochCallback(producer),
-          time_callback],
-      verbose=2)
->>>>>>> 4c11b84b
-
-    keras_model.fit(train_input_dataset,
+
+    history = keras_model.fit(train_input_dataset,
         epochs=FLAGS.train_epochs,
-        callbacks=[IncrementEpochCallback(producer)],
+        callbacks=[
+            IncrementEpochCallback(producer),
+            time_callback],
         verbose=2)
 
     tf.logging.info("Training done. Start evaluating")
@@ -239,10 +217,8 @@
         steps=num_eval_steps,
         verbose=2)
 
-<<<<<<< HEAD
-    tf.logging.info("Keras evaluation is done.")
-    return eval_results
-=======
+  tf.logging.info("Keras evaluation is done.")
+
   stats = build_stats(history, eval_results, time_callback)
   return stats
 
@@ -279,7 +255,6 @@
           (timestamp_log[-1].timestamp - timestamp_log[0].timestamp))
 
   return stats
->>>>>>> 4c11b84b
 
 
 def main(_):
