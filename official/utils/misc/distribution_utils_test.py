--- conflicted
+++ resolved
@@ -44,19 +44,11 @@
     for device in ds.extended.worker_devices:
       self.assertIn('GPU', device)
 
-<<<<<<< HEAD
   def test_turn_off_distribution_strategy(self):
     self.assertEquals(distribution_utils.get_distribution_strategy(
         0, turn_off_distribution_strategy=True), None)
     self.assertEquals(distribution_utils.get_distribution_strategy(
         1, turn_off_distribution_strategy=True), None)
-=======
-  def test_override_strategy(self):
-    ds = distribution_utils.get_distribution_strategy(
-        distribution_strategy='collective', num_gpus=2)
-    self.assertTrue(
-        isinstance(ds, tf.contrib.distribute.CollectiveAllReduceStrategy))
->>>>>>> 68b724ce
 
 
 class PerDeviceBatchSizeTest(tf.test.TestCase):
