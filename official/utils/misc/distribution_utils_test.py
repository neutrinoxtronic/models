# Copyright 2018 The TensorFlow Authors. All Rights Reserved.
#
# Licensed under the Apache License, Version 2.0 (the "License");
# you may not use this file except in compliance with the License.
# You may obtain a copy of the License at
#
#     http://www.apache.org/licenses/LICENSE-2.0
#
# Unless required by applicable law or agreed to in writing, software
# distributed under the License is distributed on an "AS IS" BASIS,
# WITHOUT WARRANTIES OR CONDITIONS OF ANY KIND, either express or implied.
# See the License for the specific language governing permissions and
# limitations under the License.
# ==============================================================================
""" Tests for distribution util functions."""

from __future__ import absolute_import
from __future__ import division
from __future__ import print_function

import tensorflow as tf  # pylint: disable=g-bad-import-order

from official.utils.misc import distribution_utils


class GetDistributionStrategyTest(tf.test.TestCase):
  """Tests for get_distribution_strategy."""
  def test_one_device_strategy_cpu(self):
    ds = distribution_utils.get_distribution_strategy(num_gpus=0)
    self.assertEquals(ds.num_replicas_in_sync, 1)
    self.assertEquals(len(ds.extended.worker_devices), 1)
    self.assertIn('CPU', ds.extended.worker_devices[0])

  def test_one_device_strategy_gpu(self):
    ds = distribution_utils.get_distribution_strategy(num_gpus=1)
    self.assertEquals(ds.num_replicas_in_sync, 1)
    self.assertEquals(len(ds.extended.worker_devices), 1)
    self.assertIn('GPU', ds.extended.worker_devices[0])

  def test_mirrored_strategy(self):
    ds = distribution_utils.get_distribution_strategy(num_gpus=5)
    self.assertEquals(ds.num_replicas_in_sync, 5)
    self.assertEquals(len(ds.extended.worker_devices), 5)
    for device in ds.extended.worker_devices:
      self.assertIn('GPU', device)

<<<<<<< HEAD
  def test_override_strategy(self):
    ds = distribution_utils.get_distribution_strategy(
        distribution_strategy='collective', num_gpus=2)
    self.assertTrue(
        isinstance(ds, tf.distribute.experimental.MultiWorkerMirroredStrategy))

=======
>>>>>>> 4b566d4e

class PerDeviceBatchSizeTest(tf.test.TestCase):
  """Tests for per_device_batch_size."""

  def test_batch_size(self):
    self.assertEquals(
        distribution_utils.per_device_batch_size(147, num_gpus=0), 147)
    self.assertEquals(
        distribution_utils.per_device_batch_size(147, num_gpus=1), 147)
    self.assertEquals(
        distribution_utils.per_device_batch_size(147, num_gpus=7), 21)

  def test_batch_size_with_remainder(self):
    with self.assertRaises(ValueError):
        distribution_utils.per_device_batch_size(147, num_gpus=5)


if __name__ == "__main__":
  tf.test.main()<|MERGE_RESOLUTION|>--- conflicted
+++ resolved
@@ -44,15 +44,6 @@
     for device in ds.extended.worker_devices:
       self.assertIn('GPU', device)
 
-<<<<<<< HEAD
-  def test_override_strategy(self):
-    ds = distribution_utils.get_distribution_strategy(
-        distribution_strategy='collective', num_gpus=2)
-    self.assertTrue(
-        isinstance(ds, tf.distribute.experimental.MultiWorkerMirroredStrategy))
-
-=======
->>>>>>> 4b566d4e
 
 class PerDeviceBatchSizeTest(tf.test.TestCase):
   """Tests for per_device_batch_size."""
