--- conflicted
+++ resolved
@@ -31,10 +31,7 @@
     Args:
       x: [B, H, W, D] A float32 Tensor.
       axis: Dimensions to reduce. By default, dimensions [1, 2] are reduced.
-<<<<<<< HEAD
 
-=======
->>>>>>> acbd8837
     Returns:
       output: [B, D] A float32 Tensor.
     """
@@ -102,29 +99,30 @@
     return gem(x, power=self.power, eps=self.eps, axis=axis)
 
 
-<<<<<<< HEAD
-=======
 class GeMPooling2D(tf.keras.layers.Layer):
 
-  def __init__(self, power=20., pool_size=(2, 2), strides=None,
-               padding='valid', data_format='channels_last'):
+  def __init__(self,
+               power=20.,
+               pool_size=(2, 2),
+               strides=None,
+               padding='valid',
+               data_format='channels_last'):
     """Generalized mean pooling (GeM) pooling operation for spatial data.
 
     Args:
       power: Float, power > 0. is an inverse exponent parameter (GeM power).
-      pool_size: Integer or tuple of 2 integers, factors by which to
-        downscale (vertical, horizontal)
-      strides: Integer, tuple of 2 integers, or None. Strides values.
-        If None, it will default to `pool_size`.
-      padding: One of `valid` or `same`. `valid` means no padding.
-        `same` results in padding evenly to the left/right or up/down of
-        the input such that output has the same height/width dimension as the
-        input.
+      pool_size: Integer or tuple of 2 integers, factors by which to downscale
+        (vertical, horizontal)
+      strides: Integer, tuple of 2 integers, or None. Strides values. If None,
+        it will default to `pool_size`.
+      padding: One of `valid` or `same`. `valid` means no padding. `same`
+        results in padding evenly to the left/right or up/down of the input such
+        that output has the same height/width dimension as the input.
       data_format: A string, one of `channels_last` (default) or
         `channels_first`. The ordering of the dimensions in the inputs.
-        `channels_last` corresponds to inputs with shape `(batch, height,
-        width, channels)` while `channels_first` corresponds to inputs with
-        shape `(batch, channels, height, width)`.
+        `channels_last` corresponds to inputs with shape `(batch, height, width,
+        channels)` while `channels_first` corresponds to inputs with shape
+        `(batch, channels, height, width)`.
     """
     super(GeMPooling2D, self).__init__()
     self.power = power
@@ -132,20 +130,20 @@
     self.pool_size = pool_size
     self.strides = strides
     self.padding = padding.upper()
-    data_format_conv = {'channels_last': 'NHWC',
-                        'channels_first': 'NCHW',
-                        }
+    data_format_conv = {
+        'channels_last': 'NHWC',
+        'channels_first': 'NCHW',
+    }
     self.data_format = data_format_conv[data_format]
 
   def call(self, x):
     tmp = tf.pow(x, self.power)
-    tmp = tf.nn.avg_pool(tmp, self.pool_size, self.strides,
-                         self.padding, self.data_format)
+    tmp = tf.nn.avg_pool(tmp, self.pool_size, self.strides, self.padding,
+                         self.data_format)
     out = tf.pow(tmp, 1. / self.power)
     return out
 
 
->>>>>>> acbd8837
 def mac(x, axis=None):
   """Performs global max pooling (MAC).
 
