--- conflicted
+++ resolved
@@ -80,11 +80,7 @@
     fill_vocab_from_doc(doc, vocab_freqs, doc_counts)
 
   # Filter out low-occurring terms
-<<<<<<< HEAD
-  vocab_freqs = dict((term, freq) for term, freq in vocab_freqs.items()
-=======
   vocab_freqs = dict((term, freq) for term, freq in iteritems(vocab_freqs)
->>>>>>> 8c68bc0d
                      if doc_counts[term] > FLAGS.doc_count_threshold)
 
   # Sort by frequency
