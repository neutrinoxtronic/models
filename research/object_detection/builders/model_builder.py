# Copyright 2017 The TensorFlow Authors. All Rights Reserved.
#
# Licensed under the Apache License, Version 2.0 (the "License");
# you may not use this file except in compliance with the License.
# You may obtain a copy of the License at
#
#     http://www.apache.org/licenses/LICENSE-2.0
#
# Unless required by applicable law or agreed to in writing, software
# distributed under the License is distributed on an "AS IS" BASIS,
# WITHOUT WARRANTIES OR CONDITIONS OF ANY KIND, either express or implied.
# See the License for the specific language governing permissions and
# limitations under the License.
# ==============================================================================

"""A function to build a DetectionModel from configuration."""

import functools
from object_detection.builders import anchor_generator_builder
from object_detection.builders import box_coder_builder
from object_detection.builders import box_predictor_builder
from object_detection.builders import hyperparams_builder
from object_detection.builders import image_resizer_builder
from object_detection.builders import losses_builder
from object_detection.builders import matcher_builder
from object_detection.builders import post_processing_builder
from object_detection.builders import region_similarity_calculator_builder as sim_calc
from object_detection.core import balanced_positive_negative_sampler as sampler
from object_detection.core import post_processing
from object_detection.core import target_assigner
from object_detection.meta_architectures import center_net_meta_arch
from object_detection.meta_architectures import context_rcnn_meta_arch
from object_detection.meta_architectures import faster_rcnn_meta_arch
from object_detection.meta_architectures import rfcn_meta_arch
from object_detection.meta_architectures import ssd_meta_arch
from object_detection.predictors.heads import mask_head
from object_detection.protos import losses_pb2
from object_detection.protos import model_pb2
from object_detection.utils import label_map_util
from object_detection.utils import ops
from object_detection.utils import tf_version

## Feature Extractors for TF
## This section conditionally imports different feature extractors based on the
## Tensorflow version.
##
# pylint: disable=g-import-not-at-top
if tf_version.is_tf2():
  from object_detection.models import center_net_hourglass_feature_extractor
  from object_detection.models import center_net_resnet_feature_extractor
  from object_detection.models import center_net_resnet_v1_fpn_feature_extractor
  from object_detection.models import faster_rcnn_inception_resnet_v2_keras_feature_extractor as frcnn_inc_res_keras
  from object_detection.models import faster_rcnn_resnet_keras_feature_extractor as frcnn_resnet_keras
  from object_detection.models import ssd_resnet_v1_fpn_keras_feature_extractor as ssd_resnet_v1_fpn_keras
  from object_detection.models import faster_rcnn_resnet_v1_fpn_keras_feature_extractor as frcnn_resnet_fpn_keras
  from object_detection.models.ssd_mobilenet_v1_fpn_keras_feature_extractor import SSDMobileNetV1FpnKerasFeatureExtractor
  from object_detection.models.ssd_mobilenet_v1_keras_feature_extractor import SSDMobileNetV1KerasFeatureExtractor
  from object_detection.models.ssd_mobilenet_v2_fpn_keras_feature_extractor import SSDMobileNetV2FpnKerasFeatureExtractor
  from object_detection.models.ssd_mobilenet_v2_keras_feature_extractor import SSDMobileNetV2KerasFeatureExtractor
  from object_detection.predictors import rfcn_keras_box_predictor

if tf_version.is_tf1():
  from object_detection.models import faster_rcnn_inception_resnet_v2_feature_extractor as frcnn_inc_res
  from object_detection.models import faster_rcnn_inception_v2_feature_extractor as frcnn_inc_v2
  from object_detection.models import faster_rcnn_nas_feature_extractor as frcnn_nas
  from object_detection.models import faster_rcnn_pnas_feature_extractor as frcnn_pnas
  from object_detection.models import faster_rcnn_resnet_v1_feature_extractor as frcnn_resnet_v1
  from object_detection.models import ssd_resnet_v1_fpn_feature_extractor as ssd_resnet_v1_fpn
  from object_detection.models import ssd_resnet_v1_ppn_feature_extractor as ssd_resnet_v1_ppn
  from object_detection.models.embedded_ssd_mobilenet_v1_feature_extractor import EmbeddedSSDMobileNetV1FeatureExtractor
  from object_detection.models.ssd_inception_v2_feature_extractor import SSDInceptionV2FeatureExtractor
  from object_detection.models.ssd_mobilenet_v2_fpn_feature_extractor import SSDMobileNetV2FpnFeatureExtractor
  from object_detection.models.ssd_mobilenet_v2_mnasfpn_feature_extractor import SSDMobileNetV2MnasFPNFeatureExtractor
  from object_detection.models.ssd_inception_v3_feature_extractor import SSDInceptionV3FeatureExtractor
  from object_detection.models.ssd_mobilenet_edgetpu_feature_extractor import SSDMobileNetEdgeTPUFeatureExtractor
  from object_detection.models.ssd_mobilenet_v1_feature_extractor import SSDMobileNetV1FeatureExtractor
  from object_detection.models.ssd_mobilenet_v1_fpn_feature_extractor import SSDMobileNetV1FpnFeatureExtractor
  from object_detection.models.ssd_mobilenet_v1_ppn_feature_extractor import SSDMobileNetV1PpnFeatureExtractor
  from object_detection.models.ssd_mobilenet_v2_feature_extractor import SSDMobileNetV2FeatureExtractor
  from object_detection.models.ssd_mobilenet_v3_feature_extractor import SSDMobileNetV3LargeFeatureExtractor
  from object_detection.models.ssd_mobilenet_v3_feature_extractor import SSDMobileNetV3SmallFeatureExtractor
  from object_detection.models.ssd_mobiledet_feature_extractor import SSDMobileDetCPUFeatureExtractor
  from object_detection.models.ssd_mobiledet_feature_extractor import SSDMobileDetDSPFeatureExtractor
  from object_detection.models.ssd_mobiledet_feature_extractor import SSDMobileDetEdgeTPUFeatureExtractor
  from object_detection.models.ssd_mobiledet_feature_extractor import SSDMobileDetGPUFeatureExtractor
  from object_detection.models.ssd_pnasnet_feature_extractor import SSDPNASNetFeatureExtractor
  from object_detection.predictors import rfcn_box_predictor
# pylint: enable=g-import-not-at-top

if tf_version.is_tf2():
  SSD_KERAS_FEATURE_EXTRACTOR_CLASS_MAP = {
      'ssd_mobilenet_v1_keras': SSDMobileNetV1KerasFeatureExtractor,
      'ssd_mobilenet_v1_fpn_keras': SSDMobileNetV1FpnKerasFeatureExtractor,
      'ssd_mobilenet_v2_keras': SSDMobileNetV2KerasFeatureExtractor,
      'ssd_mobilenet_v2_fpn_keras': SSDMobileNetV2FpnKerasFeatureExtractor,
      'ssd_resnet50_v1_fpn_keras':
          ssd_resnet_v1_fpn_keras.SSDResNet50V1FpnKerasFeatureExtractor,
      'ssd_resnet101_v1_fpn_keras':
          ssd_resnet_v1_fpn_keras.SSDResNet101V1FpnKerasFeatureExtractor,
      'ssd_resnet152_v1_fpn_keras':
          ssd_resnet_v1_fpn_keras.SSDResNet152V1FpnKerasFeatureExtractor,
  }

  FASTER_RCNN_KERAS_FEATURE_EXTRACTOR_CLASS_MAP = {
      'faster_rcnn_resnet50_keras':
          frcnn_resnet_keras.FasterRCNNResnet50KerasFeatureExtractor,
      'faster_rcnn_resnet101_keras':
          frcnn_resnet_keras.FasterRCNNResnet101KerasFeatureExtractor,
      'faster_rcnn_resnet152_keras':
          frcnn_resnet_keras.FasterRCNNResnet152KerasFeatureExtractor,
      'faster_rcnn_inception_resnet_v2_keras':
      frcnn_inc_res_keras.FasterRCNNInceptionResnetV2KerasFeatureExtractor,
      'fasret_rcnn_resnet50_fpn_keras':
<<<<<<< HEAD
          frcnn_resnet_fpn_keras.FasterRCNNResnet50FPNKerasFeatureExtractor,
      'fasret_rcnn_resnet101_fpn_keras':
          frcnn_resnet_fpn_keras.FasterRCNNResnet101FPNKerasFeatureExtractor,
      'fasret_rcnn_resnet152_fpn_keras':
          frcnn_resnet_fpn_keras.FasterRCNNResnet152FPNKerasFeatureExtractor,
=======
          frcnn_resnet_fpn_keras.FasterRCNNResnet50FpnKerasFeatureExtractor,
      'fasret_rcnn_resnet101_fpn_keras':
          frcnn_resnet_fpn_keras.FasterRCNNResnet101FpnKerasFeatureExtractor,
      'fasret_rcnn_resnet152_fpn_keras':
          frcnn_resnet_fpn_keras.FasterRCNNResnet152FpnKerasFeatureExtractor,
>>>>>>> e6017471
  }

  CENTER_NET_EXTRACTOR_FUNCTION_MAP = {
      'resnet_v2_50': center_net_resnet_feature_extractor.resnet_v2_50,
      'resnet_v2_101': center_net_resnet_feature_extractor.resnet_v2_101,
      'resnet_v1_50_fpn':
          center_net_resnet_v1_fpn_feature_extractor.resnet_v1_50_fpn,
      'resnet_v1_101_fpn':
          center_net_resnet_v1_fpn_feature_extractor.resnet_v1_101_fpn,
      'hourglass_104': center_net_hourglass_feature_extractor.hourglass_104,
  }

  FEATURE_EXTRACTOR_MAPS = [
      CENTER_NET_EXTRACTOR_FUNCTION_MAP,
      FASTER_RCNN_KERAS_FEATURE_EXTRACTOR_CLASS_MAP,
      SSD_KERAS_FEATURE_EXTRACTOR_CLASS_MAP
  ]

if tf_version.is_tf1():
  SSD_FEATURE_EXTRACTOR_CLASS_MAP = {
      'ssd_inception_v2':
          SSDInceptionV2FeatureExtractor,
      'ssd_inception_v3':
          SSDInceptionV3FeatureExtractor,
      'ssd_mobilenet_v1':
          SSDMobileNetV1FeatureExtractor,
      'ssd_mobilenet_v1_fpn':
          SSDMobileNetV1FpnFeatureExtractor,
      'ssd_mobilenet_v1_ppn':
          SSDMobileNetV1PpnFeatureExtractor,
      'ssd_mobilenet_v2':
          SSDMobileNetV2FeatureExtractor,
      'ssd_mobilenet_v2_fpn':
          SSDMobileNetV2FpnFeatureExtractor,
      'ssd_mobilenet_v2_mnasfpn':
          SSDMobileNetV2MnasFPNFeatureExtractor,
      'ssd_mobilenet_v3_large':
          SSDMobileNetV3LargeFeatureExtractor,
      'ssd_mobilenet_v3_small':
          SSDMobileNetV3SmallFeatureExtractor,
      'ssd_mobilenet_edgetpu':
          SSDMobileNetEdgeTPUFeatureExtractor,
      'ssd_resnet50_v1_fpn':
          ssd_resnet_v1_fpn.SSDResnet50V1FpnFeatureExtractor,
      'ssd_resnet101_v1_fpn':
          ssd_resnet_v1_fpn.SSDResnet101V1FpnFeatureExtractor,
      'ssd_resnet152_v1_fpn':
          ssd_resnet_v1_fpn.SSDResnet152V1FpnFeatureExtractor,
      'ssd_resnet50_v1_ppn':
          ssd_resnet_v1_ppn.SSDResnet50V1PpnFeatureExtractor,
      'ssd_resnet101_v1_ppn':
          ssd_resnet_v1_ppn.SSDResnet101V1PpnFeatureExtractor,
      'ssd_resnet152_v1_ppn':
          ssd_resnet_v1_ppn.SSDResnet152V1PpnFeatureExtractor,
      'embedded_ssd_mobilenet_v1':
          EmbeddedSSDMobileNetV1FeatureExtractor,
      'ssd_pnasnet':
          SSDPNASNetFeatureExtractor,
      'ssd_mobiledet_cpu':
          SSDMobileDetCPUFeatureExtractor,
      'ssd_mobiledet_dsp':
          SSDMobileDetDSPFeatureExtractor,
      'ssd_mobiledet_edgetpu':
          SSDMobileDetEdgeTPUFeatureExtractor,
      'ssd_mobiledet_gpu':
          SSDMobileDetGPUFeatureExtractor,
  }

  FASTER_RCNN_FEATURE_EXTRACTOR_CLASS_MAP = {
      'faster_rcnn_nas':
      frcnn_nas.FasterRCNNNASFeatureExtractor,
      'faster_rcnn_pnas':
      frcnn_pnas.FasterRCNNPNASFeatureExtractor,
      'faster_rcnn_inception_resnet_v2':
      frcnn_inc_res.FasterRCNNInceptionResnetV2FeatureExtractor,
      'faster_rcnn_inception_v2':
      frcnn_inc_v2.FasterRCNNInceptionV2FeatureExtractor,
      'faster_rcnn_resnet50':
      frcnn_resnet_v1.FasterRCNNResnet50FeatureExtractor,
      'faster_rcnn_resnet101':
      frcnn_resnet_v1.FasterRCNNResnet101FeatureExtractor,
      'faster_rcnn_resnet152':
      frcnn_resnet_v1.FasterRCNNResnet152FeatureExtractor,
  }

  FEATURE_EXTRACTOR_MAPS = [
      SSD_FEATURE_EXTRACTOR_CLASS_MAP,
      FASTER_RCNN_FEATURE_EXTRACTOR_CLASS_MAP
  ]


def _check_feature_extractor_exists(feature_extractor_type):
  feature_extractors = set().union(*FEATURE_EXTRACTOR_MAPS)
  if feature_extractor_type not in feature_extractors:
    raise ValueError('{} is not supported. See `model_builder.py` for features '
                     'extractors compatible with different versions of '
                     'Tensorflow'.format(feature_extractor_type))


def _build_ssd_feature_extractor(feature_extractor_config,
                                 is_training,
                                 freeze_batchnorm,
                                 reuse_weights=None):
  """Builds a ssd_meta_arch.SSDFeatureExtractor based on config.

  Args:
    feature_extractor_config: A SSDFeatureExtractor proto config from ssd.proto.
    is_training: True if this feature extractor is being built for training.
    freeze_batchnorm: Whether to freeze batch norm parameters during
      training or not. When training with a small batch size (e.g. 1), it is
      desirable to freeze batch norm update and use pretrained batch norm
      params.
    reuse_weights: if the feature extractor should reuse weights.

  Returns:
    ssd_meta_arch.SSDFeatureExtractor based on config.

  Raises:
    ValueError: On invalid feature extractor type.
  """
  feature_type = feature_extractor_config.type
  depth_multiplier = feature_extractor_config.depth_multiplier
  min_depth = feature_extractor_config.min_depth
  pad_to_multiple = feature_extractor_config.pad_to_multiple
  use_explicit_padding = feature_extractor_config.use_explicit_padding
  use_depthwise = feature_extractor_config.use_depthwise

  is_keras = tf_version.is_tf2()
  if is_keras:
    conv_hyperparams = hyperparams_builder.KerasLayerHyperparams(
        feature_extractor_config.conv_hyperparams)
  else:
    conv_hyperparams = hyperparams_builder.build(
        feature_extractor_config.conv_hyperparams, is_training)
  override_base_feature_extractor_hyperparams = (
      feature_extractor_config.override_base_feature_extractor_hyperparams)

  if not is_keras and feature_type not in SSD_FEATURE_EXTRACTOR_CLASS_MAP:
    raise ValueError('Unknown ssd feature_extractor: {}'.format(feature_type))

  if is_keras:
    feature_extractor_class = SSD_KERAS_FEATURE_EXTRACTOR_CLASS_MAP[
        feature_type]
  else:
    feature_extractor_class = SSD_FEATURE_EXTRACTOR_CLASS_MAP[feature_type]
  kwargs = {
      'is_training':
          is_training,
      'depth_multiplier':
          depth_multiplier,
      'min_depth':
          min_depth,
      'pad_to_multiple':
          pad_to_multiple,
      'use_explicit_padding':
          use_explicit_padding,
      'use_depthwise':
          use_depthwise,
      'override_base_feature_extractor_hyperparams':
          override_base_feature_extractor_hyperparams
  }

  if feature_extractor_config.HasField('replace_preprocessor_with_placeholder'):
    kwargs.update({
        'replace_preprocessor_with_placeholder':
            feature_extractor_config.replace_preprocessor_with_placeholder
    })

  if feature_extractor_config.HasField('num_layers'):
    kwargs.update({'num_layers': feature_extractor_config.num_layers})

  if is_keras:
    kwargs.update({
        'conv_hyperparams': conv_hyperparams,
        'inplace_batchnorm_update': False,
        'freeze_batchnorm': freeze_batchnorm
    })
  else:
    kwargs.update({
        'conv_hyperparams_fn': conv_hyperparams,
        'reuse_weights': reuse_weights,
    })


  if feature_extractor_config.HasField('fpn'):
    kwargs.update({
        'fpn_min_level':
            feature_extractor_config.fpn.min_level,
        'fpn_max_level':
            feature_extractor_config.fpn.max_level,
        'additional_layer_depth':
            feature_extractor_config.fpn.additional_layer_depth,
    })


  return feature_extractor_class(**kwargs)


def _build_ssd_model(ssd_config, is_training, add_summaries):
  """Builds an SSD detection model based on the model config.

  Args:
    ssd_config: A ssd.proto object containing the config for the desired
      SSDMetaArch.
    is_training: True if this model is being built for training purposes.
    add_summaries: Whether to add tf summaries in the model.
  Returns:
    SSDMetaArch based on the config.

  Raises:
    ValueError: If ssd_config.type is not recognized (i.e. not registered in
      model_class_map).
  """
  num_classes = ssd_config.num_classes
  _check_feature_extractor_exists(ssd_config.feature_extractor.type)

  # Feature extractor
  feature_extractor = _build_ssd_feature_extractor(
      feature_extractor_config=ssd_config.feature_extractor,
      freeze_batchnorm=ssd_config.freeze_batchnorm,
      is_training=is_training)

  box_coder = box_coder_builder.build(ssd_config.box_coder)
  matcher = matcher_builder.build(ssd_config.matcher)
  region_similarity_calculator = sim_calc.build(
      ssd_config.similarity_calculator)
  encode_background_as_zeros = ssd_config.encode_background_as_zeros
  negative_class_weight = ssd_config.negative_class_weight
  anchor_generator = anchor_generator_builder.build(
      ssd_config.anchor_generator)
  if feature_extractor.is_keras_model:
    ssd_box_predictor = box_predictor_builder.build_keras(
        hyperparams_fn=hyperparams_builder.KerasLayerHyperparams,
        freeze_batchnorm=ssd_config.freeze_batchnorm,
        inplace_batchnorm_update=False,
        num_predictions_per_location_list=anchor_generator
        .num_anchors_per_location(),
        box_predictor_config=ssd_config.box_predictor,
        is_training=is_training,
        num_classes=num_classes,
        add_background_class=ssd_config.add_background_class)
  else:
    ssd_box_predictor = box_predictor_builder.build(
        hyperparams_builder.build, ssd_config.box_predictor, is_training,
        num_classes, ssd_config.add_background_class)
  image_resizer_fn = image_resizer_builder.build(ssd_config.image_resizer)
  non_max_suppression_fn, score_conversion_fn = post_processing_builder.build(
      ssd_config.post_processing)
  (classification_loss, localization_loss, classification_weight,
   localization_weight, hard_example_miner, random_example_sampler,
   expected_loss_weights_fn) = losses_builder.build(ssd_config.loss)
  normalize_loss_by_num_matches = ssd_config.normalize_loss_by_num_matches
  normalize_loc_loss_by_codesize = ssd_config.normalize_loc_loss_by_codesize

  equalization_loss_config = ops.EqualizationLossConfig(
      weight=ssd_config.loss.equalization_loss.weight,
      exclude_prefixes=ssd_config.loss.equalization_loss.exclude_prefixes)

  target_assigner_instance = target_assigner.TargetAssigner(
      region_similarity_calculator,
      matcher,
      box_coder,
      negative_class_weight=negative_class_weight)

  ssd_meta_arch_fn = ssd_meta_arch.SSDMetaArch
  kwargs = {}

  return ssd_meta_arch_fn(
      is_training=is_training,
      anchor_generator=anchor_generator,
      box_predictor=ssd_box_predictor,
      box_coder=box_coder,
      feature_extractor=feature_extractor,
      encode_background_as_zeros=encode_background_as_zeros,
      image_resizer_fn=image_resizer_fn,
      non_max_suppression_fn=non_max_suppression_fn,
      score_conversion_fn=score_conversion_fn,
      classification_loss=classification_loss,
      localization_loss=localization_loss,
      classification_loss_weight=classification_weight,
      localization_loss_weight=localization_weight,
      normalize_loss_by_num_matches=normalize_loss_by_num_matches,
      hard_example_miner=hard_example_miner,
      target_assigner_instance=target_assigner_instance,
      add_summaries=add_summaries,
      normalize_loc_loss_by_codesize=normalize_loc_loss_by_codesize,
      freeze_batchnorm=ssd_config.freeze_batchnorm,
      inplace_batchnorm_update=ssd_config.inplace_batchnorm_update,
      add_background_class=ssd_config.add_background_class,
      explicit_background_class=ssd_config.explicit_background_class,
      random_example_sampler=random_example_sampler,
      expected_loss_weights_fn=expected_loss_weights_fn,
      use_confidences_as_targets=ssd_config.use_confidences_as_targets,
      implicit_example_weight=ssd_config.implicit_example_weight,
      equalization_loss_config=equalization_loss_config,
      return_raw_detections_during_predict=(
          ssd_config.return_raw_detections_during_predict),
      **kwargs)


def _build_faster_rcnn_feature_extractor(
    feature_extractor_config, is_training, reuse_weights=True,
    inplace_batchnorm_update=False):
  """Builds a faster_rcnn_meta_arch.FasterRCNNFeatureExtractor based on config.

  Args:
    feature_extractor_config: A FasterRcnnFeatureExtractor proto config from
      faster_rcnn.proto.
    is_training: True if this feature extractor is being built for training.
    reuse_weights: if the feature extractor should reuse weights.
    inplace_batchnorm_update: Whether to update batch_norm inplace during
      training. This is required for batch norm to work correctly on TPUs. When
      this is false, user must add a control dependency on
      tf.GraphKeys.UPDATE_OPS for train/loss op in order to update the batch
      norm moving average parameters.

  Returns:
    faster_rcnn_meta_arch.FasterRCNNFeatureExtractor based on config.

  Raises:
    ValueError: On invalid feature extractor type.
  """
  if inplace_batchnorm_update:
    raise ValueError('inplace batchnorm updates not supported.')
  feature_type = feature_extractor_config.type
  first_stage_features_stride = (
      feature_extractor_config.first_stage_features_stride)
  batch_norm_trainable = feature_extractor_config.batch_norm_trainable

  if feature_type not in FASTER_RCNN_FEATURE_EXTRACTOR_CLASS_MAP:
    raise ValueError('Unknown Faster R-CNN feature_extractor: {}'.format(
        feature_type))
  feature_extractor_class = FASTER_RCNN_FEATURE_EXTRACTOR_CLASS_MAP[
      feature_type]
  return feature_extractor_class(
      is_training, first_stage_features_stride,
      batch_norm_trainable, reuse_weights=reuse_weights)


def _build_faster_rcnn_keras_feature_extractor(
    feature_extractor_config, is_training,
    inplace_batchnorm_update=False):
  """Builds a faster_rcnn_meta_arch.FasterRCNNKerasFeatureExtractor from config.

  Args:
    feature_extractor_config: A FasterRcnnFeatureExtractor proto config from
      faster_rcnn.proto.
    is_training: True if this feature extractor is being built for training.
    inplace_batchnorm_update: Whether to update batch_norm inplace during
      training. This is required for batch norm to work correctly on TPUs. When
      this is false, user must add a control dependency on
      tf.GraphKeys.UPDATE_OPS for train/loss op in order to update the batch
      norm moving average parameters.

  Returns:
    faster_rcnn_meta_arch.FasterRCNNKerasFeatureExtractor based on config.

  Raises:
    ValueError: On invalid feature extractor type.
  """
  if inplace_batchnorm_update:
    raise ValueError('inplace batchnorm updates not supported.')
  feature_type = feature_extractor_config.type
  first_stage_features_stride = (
      feature_extractor_config.first_stage_features_stride)
  batch_norm_trainable = feature_extractor_config.batch_norm_trainable

  if feature_type not in FASTER_RCNN_KERAS_FEATURE_EXTRACTOR_CLASS_MAP:
    raise ValueError('Unknown Faster R-CNN feature_extractor: {}'.format(
        feature_type))
  feature_extractor_class = FASTER_RCNN_KERAS_FEATURE_EXTRACTOR_CLASS_MAP[
      feature_type]
  return feature_extractor_class(
      is_training, first_stage_features_stride,
      batch_norm_trainable)


def _build_faster_rcnn_model(frcnn_config, is_training, add_summaries):
  """Builds a Faster R-CNN or R-FCN detection model based on the model config.

  Builds R-FCN model if the second_stage_box_predictor in the config is of type
  `rfcn_box_predictor` else builds a Faster R-CNN model.

  Args:
    frcnn_config: A faster_rcnn.proto object containing the config for the
      desired FasterRCNNMetaArch or RFCNMetaArch.
    is_training: True if this model is being built for training purposes.
    add_summaries: Whether to add tf summaries in the model.

  Returns:
    FasterRCNNMetaArch based on the config.

  Raises:
    ValueError: If frcnn_config.type is not recognized (i.e. not registered in
      model_class_map).
  """
  num_classes = frcnn_config.num_classes
  image_resizer_fn = image_resizer_builder.build(frcnn_config.image_resizer)
  _check_feature_extractor_exists(frcnn_config.feature_extractor.type)
  is_keras = tf_version.is_tf2()

  if is_keras:
    feature_extractor = _build_faster_rcnn_keras_feature_extractor(
        frcnn_config.feature_extractor, is_training,
        inplace_batchnorm_update=frcnn_config.inplace_batchnorm_update)
  else:
    feature_extractor = _build_faster_rcnn_feature_extractor(
        frcnn_config.feature_extractor, is_training,
        inplace_batchnorm_update=frcnn_config.inplace_batchnorm_update)

  number_of_stages = frcnn_config.number_of_stages
  first_stage_anchor_generator = anchor_generator_builder.build(
      frcnn_config.first_stage_anchor_generator)

  first_stage_target_assigner = target_assigner.create_target_assigner(
      'FasterRCNN',
      'proposal',
      use_matmul_gather=frcnn_config.use_matmul_gather_in_matcher)
  first_stage_atrous_rate = frcnn_config.first_stage_atrous_rate
  if is_keras:
    first_stage_box_predictor_arg_scope_fn = (
        hyperparams_builder.KerasLayerHyperparams(
            frcnn_config.first_stage_box_predictor_conv_hyperparams))
  else:
    first_stage_box_predictor_arg_scope_fn = hyperparams_builder.build(
        frcnn_config.first_stage_box_predictor_conv_hyperparams, is_training)
  first_stage_box_predictor_kernel_size = (
      frcnn_config.first_stage_box_predictor_kernel_size)
  first_stage_box_predictor_depth = frcnn_config.first_stage_box_predictor_depth
  first_stage_minibatch_size = frcnn_config.first_stage_minibatch_size
  use_static_shapes = frcnn_config.use_static_shapes and (
      frcnn_config.use_static_shapes_for_eval or is_training)
  first_stage_sampler = sampler.BalancedPositiveNegativeSampler(
      positive_fraction=frcnn_config.first_stage_positive_balance_fraction,
      is_static=(frcnn_config.use_static_balanced_label_sampler and
                 use_static_shapes))
  first_stage_max_proposals = frcnn_config.first_stage_max_proposals
  if (frcnn_config.first_stage_nms_iou_threshold < 0 or
      frcnn_config.first_stage_nms_iou_threshold > 1.0):
    raise ValueError('iou_threshold not in [0, 1.0].')
  if (is_training and frcnn_config.second_stage_batch_size >
      first_stage_max_proposals):
    raise ValueError('second_stage_batch_size should be no greater than '
                     'first_stage_max_proposals.')
  first_stage_non_max_suppression_fn = functools.partial(
      post_processing.batch_multiclass_non_max_suppression,
      score_thresh=frcnn_config.first_stage_nms_score_threshold,
      iou_thresh=frcnn_config.first_stage_nms_iou_threshold,
      max_size_per_class=frcnn_config.first_stage_max_proposals,
      max_total_size=frcnn_config.first_stage_max_proposals,
      use_static_shapes=use_static_shapes,
      use_partitioned_nms=frcnn_config.use_partitioned_nms_in_first_stage,
      use_combined_nms=frcnn_config.use_combined_nms_in_first_stage)
  first_stage_loc_loss_weight = (
      frcnn_config.first_stage_localization_loss_weight)
  first_stage_obj_loss_weight = frcnn_config.first_stage_objectness_loss_weight

  initial_crop_size = frcnn_config.initial_crop_size
  maxpool_kernel_size = frcnn_config.maxpool_kernel_size
  maxpool_stride = frcnn_config.maxpool_stride

  second_stage_target_assigner = target_assigner.create_target_assigner(
      'FasterRCNN',
      'detection',
      use_matmul_gather=frcnn_config.use_matmul_gather_in_matcher)
  if is_keras:
    second_stage_box_predictor = box_predictor_builder.build_keras(
        hyperparams_builder.KerasLayerHyperparams,
        freeze_batchnorm=False,
        inplace_batchnorm_update=False,
        num_predictions_per_location_list=[1],
        box_predictor_config=frcnn_config.second_stage_box_predictor,
        is_training=is_training,
        num_classes=num_classes)
  else:
    second_stage_box_predictor = box_predictor_builder.build(
        hyperparams_builder.build,
        frcnn_config.second_stage_box_predictor,
        is_training=is_training,
        num_classes=num_classes)
  second_stage_batch_size = frcnn_config.second_stage_batch_size
  second_stage_sampler = sampler.BalancedPositiveNegativeSampler(
      positive_fraction=frcnn_config.second_stage_balance_fraction,
      is_static=(frcnn_config.use_static_balanced_label_sampler and
                 use_static_shapes))
  (second_stage_non_max_suppression_fn, second_stage_score_conversion_fn
  ) = post_processing_builder.build(frcnn_config.second_stage_post_processing)
  second_stage_localization_loss_weight = (
      frcnn_config.second_stage_localization_loss_weight)
  second_stage_classification_loss = (
      losses_builder.build_faster_rcnn_classification_loss(
          frcnn_config.second_stage_classification_loss))
  second_stage_classification_loss_weight = (
      frcnn_config.second_stage_classification_loss_weight)
  second_stage_mask_prediction_loss_weight = (
      frcnn_config.second_stage_mask_prediction_loss_weight)

  hard_example_miner = None
  if frcnn_config.HasField('hard_example_miner'):
    hard_example_miner = losses_builder.build_hard_example_miner(
        frcnn_config.hard_example_miner,
        second_stage_classification_loss_weight,
        second_stage_localization_loss_weight)

  crop_and_resize_fn = (
      ops.multilevel_native_crop_and_resize
      if frcnn_config.use_matmul_crop_and_resize
      else ops.multilevel_native_crop_and_resize)
  clip_anchors_to_image = (
      frcnn_config.clip_anchors_to_image)

  common_kwargs = {
      'is_training':
          is_training,
      'num_classes':
          num_classes,
      'image_resizer_fn':
          image_resizer_fn,
      'feature_extractor':
          feature_extractor,
      'number_of_stages':
          number_of_stages,
      'first_stage_anchor_generator':
          first_stage_anchor_generator,
      'first_stage_target_assigner':
          first_stage_target_assigner,
      'first_stage_atrous_rate':
          first_stage_atrous_rate,
      'first_stage_box_predictor_arg_scope_fn':
          first_stage_box_predictor_arg_scope_fn,
      'first_stage_box_predictor_kernel_size':
          first_stage_box_predictor_kernel_size,
      'first_stage_box_predictor_depth':
          first_stage_box_predictor_depth,
      'first_stage_minibatch_size':
          first_stage_minibatch_size,
      'first_stage_sampler':
          first_stage_sampler,
      'first_stage_non_max_suppression_fn':
          first_stage_non_max_suppression_fn,
      'first_stage_max_proposals':
          first_stage_max_proposals,
      'first_stage_localization_loss_weight':
          first_stage_loc_loss_weight,
      'first_stage_objectness_loss_weight':
          first_stage_obj_loss_weight,
      'second_stage_target_assigner':
          second_stage_target_assigner,
      'second_stage_batch_size':
          second_stage_batch_size,
      'second_stage_sampler':
          second_stage_sampler,
      'second_stage_non_max_suppression_fn':
          second_stage_non_max_suppression_fn,
      'second_stage_score_conversion_fn':
          second_stage_score_conversion_fn,
      'second_stage_localization_loss_weight':
          second_stage_localization_loss_weight,
      'second_stage_classification_loss':
          second_stage_classification_loss,
      'second_stage_classification_loss_weight':
          second_stage_classification_loss_weight,
      'hard_example_miner':
          hard_example_miner,
      'add_summaries':
          add_summaries,
      'crop_and_resize_fn':
          crop_and_resize_fn,
      'clip_anchors_to_image':
          clip_anchors_to_image,
      'use_static_shapes':
          use_static_shapes,
      'resize_masks':
          frcnn_config.resize_masks,
      'return_raw_detections_during_predict':
          frcnn_config.return_raw_detections_during_predict,
      'output_final_box_features':
          frcnn_config.output_final_box_features
  }

  if ((not is_keras and isinstance(second_stage_box_predictor,
                                   rfcn_box_predictor.RfcnBoxPredictor)) or
      (is_keras and
       isinstance(second_stage_box_predictor,
                  rfcn_keras_box_predictor.RfcnKerasBoxPredictor))):
    return rfcn_meta_arch.RFCNMetaArch(
        second_stage_rfcn_box_predictor=second_stage_box_predictor,
        **common_kwargs)
  elif frcnn_config.HasField('context_config'):
    context_config = frcnn_config.context_config
    common_kwargs.update({
        'attention_bottleneck_dimension':
            context_config.attention_bottleneck_dimension,
        'attention_temperature':
            context_config.attention_temperature
    })
    return context_rcnn_meta_arch.ContextRCNNMetaArch(
        initial_crop_size=initial_crop_size,
        maxpool_kernel_size=maxpool_kernel_size,
        maxpool_stride=maxpool_stride,
        second_stage_mask_rcnn_box_predictor=second_stage_box_predictor,
        second_stage_mask_prediction_loss_weight=(
            second_stage_mask_prediction_loss_weight),
        **common_kwargs)
  else:
    return faster_rcnn_meta_arch.FasterRCNNMetaArch(
        initial_crop_size=initial_crop_size,
        maxpool_kernel_size=maxpool_kernel_size,
        maxpool_stride=maxpool_stride,
        second_stage_mask_rcnn_box_predictor=second_stage_box_predictor,
        second_stage_mask_prediction_loss_weight=(
            second_stage_mask_prediction_loss_weight),
        **common_kwargs)

EXPERIMENTAL_META_ARCH_BUILDER_MAP = {
}


def _build_experimental_model(config, is_training, add_summaries=True):
  return EXPERIMENTAL_META_ARCH_BUILDER_MAP[config.name](
      is_training, add_summaries)


# The class ID in the groundtruth/model architecture is usually 0-based while
# the ID in the label map is 1-based. The offset is used to convert between the
# the two.
CLASS_ID_OFFSET = 1
KEYPOINT_STD_DEV_DEFAULT = 1.0


def keypoint_proto_to_params(kp_config, keypoint_map_dict):
  """Converts CenterNet.KeypointEstimation proto to parameter namedtuple."""
  label_map_item = keypoint_map_dict[kp_config.keypoint_class_name]

  classification_loss, localization_loss, _, _, _, _, _ = (
      losses_builder.build(kp_config.loss))

  keypoint_indices = [
      keypoint.id for keypoint in label_map_item.keypoints
  ]
  keypoint_labels = [
      keypoint.label for keypoint in label_map_item.keypoints
  ]
  keypoint_std_dev_dict = {
      label: KEYPOINT_STD_DEV_DEFAULT for label in keypoint_labels
  }
  if kp_config.keypoint_label_to_std:
    for label, value in kp_config.keypoint_label_to_std.items():
      keypoint_std_dev_dict[label] = value
  keypoint_std_dev = [keypoint_std_dev_dict[label] for label in keypoint_labels]
  return center_net_meta_arch.KeypointEstimationParams(
      task_name=kp_config.task_name,
      class_id=label_map_item.id - CLASS_ID_OFFSET,
      keypoint_indices=keypoint_indices,
      classification_loss=classification_loss,
      localization_loss=localization_loss,
      keypoint_labels=keypoint_labels,
      keypoint_std_dev=keypoint_std_dev,
      task_loss_weight=kp_config.task_loss_weight,
      keypoint_regression_loss_weight=kp_config.keypoint_regression_loss_weight,
      keypoint_heatmap_loss_weight=kp_config.keypoint_heatmap_loss_weight,
      keypoint_offset_loss_weight=kp_config.keypoint_offset_loss_weight,
      heatmap_bias_init=kp_config.heatmap_bias_init,
      keypoint_candidate_score_threshold=(
          kp_config.keypoint_candidate_score_threshold),
      num_candidates_per_keypoint=kp_config.num_candidates_per_keypoint,
      peak_max_pool_kernel_size=kp_config.peak_max_pool_kernel_size,
      unmatched_keypoint_score=kp_config.unmatched_keypoint_score,
      box_scale=kp_config.box_scale,
      candidate_search_scale=kp_config.candidate_search_scale,
      candidate_ranking_mode=kp_config.candidate_ranking_mode,
      offset_peak_radius=kp_config.offset_peak_radius,
      per_keypoint_offset=kp_config.per_keypoint_offset)


def object_detection_proto_to_params(od_config):
  """Converts CenterNet.ObjectDetection proto to parameter namedtuple."""
  loss = losses_pb2.Loss()
  # Add dummy classification loss to avoid the loss_builder throwing error.
  # TODO(yuhuic): update the loss builder to take the classification loss
  # directly.
  loss.classification_loss.weighted_sigmoid.CopyFrom(
      losses_pb2.WeightedSigmoidClassificationLoss())
  loss.localization_loss.CopyFrom(od_config.localization_loss)
  _, localization_loss, _, _, _, _, _ = (losses_builder.build(loss))
  return center_net_meta_arch.ObjectDetectionParams(
      localization_loss=localization_loss,
      scale_loss_weight=od_config.scale_loss_weight,
      offset_loss_weight=od_config.offset_loss_weight,
      task_loss_weight=od_config.task_loss_weight)


def object_center_proto_to_params(oc_config):
  """Converts CenterNet.ObjectCenter proto to parameter namedtuple."""
  loss = losses_pb2.Loss()
  # Add dummy localization loss to avoid the loss_builder throwing error.
  # TODO(yuhuic): update the loss builder to take the localization loss
  # directly.
  loss.localization_loss.weighted_l2.CopyFrom(
      losses_pb2.WeightedL2LocalizationLoss())
  loss.classification_loss.CopyFrom(oc_config.classification_loss)
  classification_loss, _, _, _, _, _, _ = (losses_builder.build(loss))
  return center_net_meta_arch.ObjectCenterParams(
      classification_loss=classification_loss,
      object_center_loss_weight=oc_config.object_center_loss_weight,
      heatmap_bias_init=oc_config.heatmap_bias_init,
      min_box_overlap_iou=oc_config.min_box_overlap_iou,
      max_box_predictions=oc_config.max_box_predictions,
      use_labeled_classes=oc_config.use_labeled_classes)


def mask_proto_to_params(mask_config):
  """Converts CenterNet.MaskEstimation proto to parameter namedtuple."""
  loss = losses_pb2.Loss()
  # Add dummy localization loss to avoid the loss_builder throwing error.
  loss.localization_loss.weighted_l2.CopyFrom(
      losses_pb2.WeightedL2LocalizationLoss())
  loss.classification_loss.CopyFrom(mask_config.classification_loss)
  classification_loss, _, _, _, _, _, _ = (losses_builder.build(loss))
  return center_net_meta_arch.MaskParams(
      classification_loss=classification_loss,
      task_loss_weight=mask_config.task_loss_weight,
      mask_height=mask_config.mask_height,
      mask_width=mask_config.mask_width,
      score_threshold=mask_config.score_threshold,
      heatmap_bias_init=mask_config.heatmap_bias_init)


def _build_center_net_model(center_net_config, is_training, add_summaries):
  """Build a CenterNet detection model.

  Args:
    center_net_config: A CenterNet proto object with model configuration.
    is_training: True if this model is being built for training purposes.
    add_summaries: Whether to add tf summaries in the model.

  Returns:
    CenterNetMetaArch based on the config.

  """

  image_resizer_fn = image_resizer_builder.build(
      center_net_config.image_resizer)
  _check_feature_extractor_exists(center_net_config.feature_extractor.type)
  feature_extractor = _build_center_net_feature_extractor(
      center_net_config.feature_extractor)
  object_center_params = object_center_proto_to_params(
      center_net_config.object_center_params)

  object_detection_params = None
  if center_net_config.HasField('object_detection_task'):
    object_detection_params = object_detection_proto_to_params(
        center_net_config.object_detection_task)

  keypoint_params_dict = None
  if center_net_config.keypoint_estimation_task:
    label_map_proto = label_map_util.load_labelmap(
        center_net_config.keypoint_label_map_path)
    keypoint_map_dict = {
        item.name: item for item in label_map_proto.item if item.keypoints
    }
    keypoint_params_dict = {}
    keypoint_class_id_set = set()
    all_keypoint_indices = []
    for task in center_net_config.keypoint_estimation_task:
      kp_params = keypoint_proto_to_params(task, keypoint_map_dict)
      keypoint_params_dict[task.task_name] = kp_params
      all_keypoint_indices.extend(kp_params.keypoint_indices)
      if kp_params.class_id in keypoint_class_id_set:
        raise ValueError(('Multiple keypoint tasks map to the same class id is '
                          'not allowed: %d' % kp_params.class_id))
      else:
        keypoint_class_id_set.add(kp_params.class_id)
    if len(all_keypoint_indices) > len(set(all_keypoint_indices)):
      raise ValueError('Some keypoint indices are used more than once.')

  mask_params = None
  if center_net_config.HasField('mask_estimation_task'):
    mask_params = mask_proto_to_params(center_net_config.mask_estimation_task)

  return center_net_meta_arch.CenterNetMetaArch(
      is_training=is_training,
      add_summaries=add_summaries,
      num_classes=center_net_config.num_classes,
      feature_extractor=feature_extractor,
      image_resizer_fn=image_resizer_fn,
      object_center_params=object_center_params,
      object_detection_params=object_detection_params,
      keypoint_params_dict=keypoint_params_dict,
      mask_params=mask_params)


def _build_center_net_feature_extractor(
    feature_extractor_config):
  """Build a CenterNet feature extractor from the given config."""

  if feature_extractor_config.type not in CENTER_NET_EXTRACTOR_FUNCTION_MAP:
    raise ValueError('\'{}\' is not a known CenterNet feature extractor type'
                     .format(feature_extractor_config.type))

  return CENTER_NET_EXTRACTOR_FUNCTION_MAP[feature_extractor_config.type](
      channel_means=list(feature_extractor_config.channel_means),
      channel_stds=list(feature_extractor_config.channel_stds),
      bgr_ordering=feature_extractor_config.bgr_ordering
  )


META_ARCH_BUILDER_MAP = {
    'ssd': _build_ssd_model,
    'faster_rcnn': _build_faster_rcnn_model,
    'experimental_model': _build_experimental_model,
    'center_net': _build_center_net_model
}


def build(model_config, is_training, add_summaries=True):
  """Builds a DetectionModel based on the model config.

  Args:
    model_config: A model.proto object containing the config for the desired
      DetectionModel.
    is_training: True if this model is being built for training purposes.
    add_summaries: Whether to add tensorflow summaries in the model graph.
  Returns:
    DetectionModel based on the config.

  Raises:
    ValueError: On invalid meta architecture or model.
  """
  if not isinstance(model_config, model_pb2.DetectionModel):
    raise ValueError('model_config not of type model_pb2.DetectionModel.')

  meta_architecture = model_config.WhichOneof('model')

  if meta_architecture not in META_ARCH_BUILDER_MAP:
    raise ValueError('Unknown meta architecture: {}'.format(meta_architecture))
  else:
    build_func = META_ARCH_BUILDER_MAP[meta_architecture]
    return build_func(getattr(model_config, meta_architecture), is_training,
                      add_summaries)<|MERGE_RESOLUTION|>--- conflicted
+++ resolved
@@ -111,19 +111,11 @@
       'faster_rcnn_inception_resnet_v2_keras':
       frcnn_inc_res_keras.FasterRCNNInceptionResnetV2KerasFeatureExtractor,
       'fasret_rcnn_resnet50_fpn_keras':
-<<<<<<< HEAD
-          frcnn_resnet_fpn_keras.FasterRCNNResnet50FPNKerasFeatureExtractor,
-      'fasret_rcnn_resnet101_fpn_keras':
-          frcnn_resnet_fpn_keras.FasterRCNNResnet101FPNKerasFeatureExtractor,
-      'fasret_rcnn_resnet152_fpn_keras':
-          frcnn_resnet_fpn_keras.FasterRCNNResnet152FPNKerasFeatureExtractor,
-=======
           frcnn_resnet_fpn_keras.FasterRCNNResnet50FpnKerasFeatureExtractor,
       'fasret_rcnn_resnet101_fpn_keras':
           frcnn_resnet_fpn_keras.FasterRCNNResnet101FpnKerasFeatureExtractor,
       'fasret_rcnn_resnet152_fpn_keras':
           frcnn_resnet_fpn_keras.FasterRCNNResnet152FpnKerasFeatureExtractor,
->>>>>>> e6017471
   }
 
   CENTER_NET_EXTRACTOR_FUNCTION_MAP = {
