--- conflicted
+++ resolved
@@ -104,26 +104,18 @@
     original_image = tf.identity(processed_image)
 
   # Data augmentation by randomly scaling the inputs.
-<<<<<<< HEAD
-  scale = preprocess_utils.get_random_scale(
-      min_scale_factor, max_scale_factor, scale_factor_step_size)
-
-  # Data augmentation by adjusting gamma, gain, and hue
-  gamma = preprocess_utils.get_random_scale(min_gamma, max_gamma, gamma_step_size)
-  gain = preprocess_utils.get_random_scale(min_gain, max_gain, gain_step_size)
-  hue_delta = preprocess_utils.get_random_scale(min_hue_delta, max_hue_delta, hue_delta_step_size)
-
-  processed_image, label = preprocess_utils.randomly_augment_image_and_label(
-      processed_image, label, scale=scale, gamma=gamma, gain=gain, hue_delta=hue_delta)
-  processed_image.set_shape([None, None, 3])
-=======
   if is_training:
     scale = preprocess_utils.get_random_scale(
         min_scale_factor, max_scale_factor, scale_factor_step_size)
-    processed_image, label = preprocess_utils.randomly_scale_image_and_label(
-        processed_image, label, scale)
+
+    # Data augmentation by adjusting gamma, gain, and hue
+    gamma = preprocess_utils.get_random_scale(min_gamma, max_gamma, gamma_step_size)
+    gain = preprocess_utils.get_random_scale(min_gain, max_gain, gain_step_size)
+    hue_delta = preprocess_utils.get_random_scale(min_hue_delta, max_hue_delta, hue_delta_step_size)
+
+    processed_image, label = preprocess_utils.randomly_augment_image_and_label(
+        processed_image, label, scale=scale, gamma=gamma, gain=gain, hue_delta=hue_delta)
     processed_image.set_shape([None, None, 3])
->>>>>>> 22e248ce
 
   # Pad image and label to have dimensions >= [crop_height, crop_width]
   image_shape = tf.shape(processed_image)
