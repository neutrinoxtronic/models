# Copyright 2017 Google, Inc. All Rights Reserved.
#
# Licensed under the Apache License, Version 2.0 (the "License");
# you may not use this file except in compliance with the License.
# You may obtain a copy of the License at
#
#     http://www.apache.org/licenses/LICENSE-2.0
#
# Unless required by applicable law or agreed to in writing, software
# distributed under the License is distributed on an "AS IS" BASIS,
# WITHOUT WARRANTIES OR CONDITIONS OF ANY KIND, either express or implied.
# See the License for the specific language governing permissions and
# limitations under the License.
# ==============================================================================

"""Adversarial losses for text models."""
from __future__ import absolute_import
from __future__ import division
from __future__ import print_function

import tensorflow as tf

flags = tf.app.flags
FLAGS = flags.FLAGS

# Adversarial and virtual adversarial training parameters.
flags.DEFINE_float('perturb_norm_length', 5.0,
                   'Norm length of adversarial perturbation to be '
                   'optimized with validation. '
                   '5.0 is optimal on IMDB with virtual adversarial training. ' )

# Virtual adversarial training parameters
flags.DEFINE_integer('num_power_iteration', 1, 'The number of power iteration')
flags.DEFINE_float('small_constant_for_finite_diff', 1e-1,
                   'Small constant for finite difference method')

# Parameters for building the graph
flags.DEFINE_string('adv_training_method', None,
                    'The flag which specifies training method. '
                    '"rp"  : random perturbation training '
                    '"at"  : adversarial training '
                    '"vat" : virtual adversarial training '
                    '"atvat" : at + vat ')
flags.DEFINE_float('adv_reg_coeff', 1.0,
                   'Regularization coefficient of adversarial loss.')


def random_perturbation_loss(embedded, length, loss_fn):
  """Adds noise to embeddings and recomputes classification loss."""
  noise = tf.random_normal(shape=tf.shape(embedded))
  perturb = _scale_l2(_mask_by_length(noise, length), FLAGS.perturb_norm_length)
  return loss_fn(embedded + perturb)


def adversarial_loss(embedded, loss, loss_fn):
  """Adds gradient to embedding and recomputes classification loss."""
  grad, = tf.gradients(
      loss,
      embedded,
      aggregation_method=tf.AggregationMethod.EXPERIMENTAL_ACCUMULATE_N)
  grad = tf.stop_gradient(grad)
  perturb = _scale_l2(grad, FLAGS.perturb_norm_length)
  return loss_fn(embedded + perturb)


def virtual_adversarial_loss(logits, embedded, inputs,
                             logits_from_embedding_fn):
  """Virtual adversarial loss.

  Computes virtual adversarial perturbation by finite difference method and
  power iteration, adds it to the embedding, and computes the KL divergence
  between the new logits and the original logits.

  Args:
    logits: 2-D float Tensor, [num_timesteps*batch_size, m], where m=1 if
      num_classes=2, otherwise m=num_classes.
    embedded: 3-D float Tensor, [batch_size, num_timesteps, embedding_dim].
    inputs: VatxtInput.
    logits_from_embedding_fn: callable that takes embeddings and returns
      classifier logits.

  Returns:
    kl: float scalar.
  """
  # Stop gradient of logits. See https://arxiv.org/abs/1507.00677 for details.
  logits = tf.stop_gradient(logits)
<<<<<<< HEAD
  
  # Only care about the KL divergence on the final timestep.
  weights = inputs.eos_weights
  assert weights is not None
  
=======
  # Only care about the KL divergence on the final timestep.
  weights = _end_of_seq_mask(inputs.labels)

>>>>>>> d066ee74
  # Initialize perturbation with random noise.
  # shape(embedded) = (batch_size, num_timesteps, embedding_dim)
  d = tf.random_normal(shape=tf.shape(embedded))

  # Perform finite difference method and power iteration.
  # See Eq.(8) in the paper http://arxiv.org/pdf/1507.00677.pdf,
  # Adding small noise to input and taking gradient with respect to the noise
  # corresponds to 1 power iteration.
  for _ in xrange(FLAGS.num_power_iteration):
    d = _scale_l2(
        _mask_by_length(d, inputs.length),
        FLAGS.small_constant_for_finite_diff)
    d_logits = logits_from_embedding_fn(embedded + d)
    kl = _kl_divergence_with_logits(logits, d_logits, weights)
    d, = tf.gradients(
        kl,
        d,
        aggregation_method=tf.AggregationMethod.EXPERIMENTAL_ACCUMULATE_N)
    d = tf.stop_gradient(d)

  perturb = _scale_l2(d, FLAGS.perturb_norm_length)
  vadv_logits = logits_from_embedding_fn(embedded + perturb)
  return _kl_divergence_with_logits(logits, vadv_logits, weights)


def random_perturbation_loss_bidir(embedded, length, loss_fn):
  """Adds noise to embeddings and recomputes classification loss."""
  noise = [tf.random_normal(shape=tf.shape(emb)) for emb in embedded]
  masked = [_mask_by_length(n, length) for n in noise]
  scaled = [_scale_l2(m, FLAGS.perturb_norm_length) for m in masked]
  return loss_fn([e + s for (e, s) in zip(embedded, scaled)])


def adversarial_loss_bidir(embedded, loss, loss_fn):
  """Adds gradient to embeddings and recomputes classification loss."""
  grads = tf.gradients(
      loss,
      embedded,
      aggregation_method=tf.AggregationMethod.EXPERIMENTAL_ACCUMULATE_N)
  adv_exs = [
      emb + _scale_l2(tf.stop_gradient(g), FLAGS.perturb_norm_length)
      for emb, g in zip(embedded, grads)
  ]
  return loss_fn(adv_exs)


def virtual_adversarial_loss_bidir(logits, embedded, inputs,
                                   logits_from_embedding_fn):
  """Virtual adversarial loss for bidirectional models."""
  logits = tf.stop_gradient(logits)
  f_inputs, _ = inputs
  weights = f_inputs.eos_weights
  assert weights is not None

  perturbs = [
      _mask_by_length(tf.random_normal(shape=tf.shape(emb)), f_inputs.length)
      for emb in embedded
  ]
  for _ in xrange(FLAGS.num_power_iteration):
    perturbs = [
        _scale_l2(d, FLAGS.small_constant_for_finite_diff) for d in perturbs
    ]
    d_logits = logits_from_embedding_fn(
        [emb + d for (emb, d) in zip(embedded, perturbs)])
    kl = _kl_divergence_with_logits(logits, d_logits, weights)
    perturbs = tf.gradients(
        kl,
        perturbs,
        aggregation_method=tf.AggregationMethod.EXPERIMENTAL_ACCUMULATE_N)
    perturbs = [tf.stop_gradient(d) for d in perturbs]

  perturbs = [_scale_l2(d, FLAGS.perturb_norm_length) for d in perturbs]
  vadv_logits = logits_from_embedding_fn(
      [emb + d for (emb, d) in zip(embedded, perturbs)])
  return _kl_divergence_with_logits(logits, vadv_logits, weights)


def _mask_by_length(t, length):
  """Mask t, 3-D [batch, time, dim], by length, 1-D [batch,]."""
  maxlen = t.get_shape().as_list()[1]

  # Subtract 1 from length to prevent the perturbation from going on 'eos'
  mask = tf.sequence_mask(length - 1, maxlen=maxlen)
  mask = tf.expand_dims(tf.cast(mask, tf.float32), -1)
  # shape(mask) = (batch, num_timesteps, 1)
  return t * mask


def _scale_l2(x, norm_length):
  # shape(x) = (batch, num_timesteps, d)
<<<<<<< HEAD
=======

>>>>>>> d066ee74
  # Divide x by max(abs(x)) for a numerically stable L2 norm.
  # 2norm(x) = a * 2norm(x/a)
  # Scale over the full sequence, dims (1, 2)
  alpha = tf.reduce_max(tf.abs(x), (1, 2), keep_dims=True) + 1e-12
  l2_norm = alpha * tf.sqrt(tf.reduce_sum(tf.pow(x / alpha, 2), (1, 2),
                                          keep_dims=True) + 1e-6)
  x_unit = x / l2_norm
  return norm_length * x_unit
<<<<<<< HEAD
=======


def _end_of_seq_mask(tokens):
  """Generate a mask for the EOS token (1.0 on EOS, 0.0 otherwise).

  Args:
    tokens: 1-D integer tensor [num_timesteps*batch_size]. Each element is an
      id from the vocab.

  Returns:
    Float tensor same shape as tokens, whose values are 1.0 on the end of
    sequence and 0.0 on the others.
  """
  eos_id = FLAGS.vocab_size - 1
  return tf.cast(tf.equal(tokens, eos_id), tf.float32)
>>>>>>> d066ee74


def _kl_divergence_with_logits(q_logits, p_logits, weights):
  """Returns weighted KL divergence between distributions q and p.

  Args:
    q_logits: logits for 1st argument of KL divergence shape
              [num_timesteps * batch_size, num_classes] if num_classes > 2, and
              [num_timesteps * batch_size] if num_classes == 2.
    p_logits: logits for 2nd argument of KL divergence with same shape q_logits.
    weights: 1-D float tensor with shape [num_timesteps * batch_size].
             Elements should be 1.0 only on end of sequences

  Returns:
    KL: float scalar.
  """
  # For logistic regression
  if FLAGS.num_classes == 2:
    q = tf.nn.sigmoid(q_logits)
    kl = (-tf.nn.sigmoid_cross_entropy_with_logits(logits=q_logits, labels=q) +
          tf.nn.sigmoid_cross_entropy_with_logits(logits=p_logits, labels=q))
    kl = tf.squeeze(kl)

  # For softmax regression
  else:
    q = tf.nn.softmax(q_logits)
    kl = tf.reduce_sum(q * (tf.nn.log_softmax(q) - tf.nn.log_softmax(p)), 1)

  num_labels = tf.reduce_sum(weights)
  num_labels = tf.where(tf.equal(num_labels, 0.), 1., num_labels)

  kl.get_shape().assert_has_rank(2)
  weights.get_shape().assert_has_rank(1)
  loss = tf.identity(tf.reduce_sum(tf.expand_dims(weights, -1) * kl) /
                     num_labels, name='kl')
  return loss<|MERGE_RESOLUTION|>--- conflicted
+++ resolved
@@ -84,17 +84,11 @@
   """
   # Stop gradient of logits. See https://arxiv.org/abs/1507.00677 for details.
   logits = tf.stop_gradient(logits)
-<<<<<<< HEAD
-  
+
   # Only care about the KL divergence on the final timestep.
   weights = inputs.eos_weights
   assert weights is not None
   
-=======
-  # Only care about the KL divergence on the final timestep.
-  weights = _end_of_seq_mask(inputs.labels)
-
->>>>>>> d066ee74
   # Initialize perturbation with random noise.
   # shape(embedded) = (batch_size, num_timesteps, embedding_dim)
   d = tf.random_normal(shape=tf.shape(embedded))
@@ -185,10 +179,6 @@
 
 def _scale_l2(x, norm_length):
   # shape(x) = (batch, num_timesteps, d)
-<<<<<<< HEAD
-=======
-
->>>>>>> d066ee74
   # Divide x by max(abs(x)) for a numerically stable L2 norm.
   # 2norm(x) = a * 2norm(x/a)
   # Scale over the full sequence, dims (1, 2)
@@ -197,24 +187,6 @@
                                           keep_dims=True) + 1e-6)
   x_unit = x / l2_norm
   return norm_length * x_unit
-<<<<<<< HEAD
-=======
-
-
-def _end_of_seq_mask(tokens):
-  """Generate a mask for the EOS token (1.0 on EOS, 0.0 otherwise).
-
-  Args:
-    tokens: 1-D integer tensor [num_timesteps*batch_size]. Each element is an
-      id from the vocab.
-
-  Returns:
-    Float tensor same shape as tokens, whose values are 1.0 on the end of
-    sequence and 0.0 on the others.
-  """
-  eos_id = FLAGS.vocab_size - 1
-  return tf.cast(tf.equal(tokens, eos_id), tf.float32)
->>>>>>> d066ee74
 
 
 def _kl_divergence_with_logits(q_logits, p_logits, weights):
