import tensorflow as tf

class Autoencoder(object):

    def __init__(self, n_layers, transfer_function=tf.nn.softplus, optimizer=tf.train.AdamOptimizer()):
        self.n_layers = n_layers
        self.transfer = transfer_function

        network_weights = self._initialize_weights()
        self.weights = network_weights

        # model
        self.x = tf.placeholder(tf.float32, [None, self.n_layers[0]])
        self.hidden_encode = []
        h = self.x
        for layer in range(len(self.n_layers)-1):
            h = self.transfer(
                tf.add(tf.matmul(h, self.weights['encode'][layer]['w']),
                       self.weights['encode'][layer]['b']))
            self.hidden_encode.append(h)

        self.hidden_recon = []
        for layer in range(len(self.n_layers)-1):
            h = self.transfer(
                tf.add(tf.matmul(h, self.weights['recon'][layer]['w']),
                       self.weights['recon'][layer]['b']))
            self.hidden_recon.append(h)
        self.reconstruction = self.hidden_recon[-1]

        # cost
        self.cost = 0.5 * tf.reduce_sum(tf.pow(tf.subtract(self.reconstruction, self.x), 2.0))
        self.optimizer = optimizer.minimize(self.cost)

        init = tf.global_variables_initializer()
        self.sess = tf.Session()
        self.sess.run(init)


    def _initialize_weights(self):
        all_weights = dict()
<<<<<<< HEAD
        # Encoding network weights
        encoder_weights = []
        for layer in range(len(self.n_layers)-1):
            w = tf.Variable(
                autoencoder.Utils.xavier_init(self.n_layers[layer],
                                              self.n_layers[layer + 1]))
            b = tf.Variable(tf.zeros([self.n_layers[layer+1]], dtype=tf.float32))
            encoder_weights.append({'w': w, 'b': b})
        # Recon network weights
        recon_weights = []
        for layer in range(len(self.n_layers)-1, 0, -1):
            w = tf.Variable(
                autoencoder.Utils.xavier_init(self.n_layers[layer],
                                              self.n_layers[layer - 1]))
            b = tf.Variable(tf.zeros([self.n_layers[layer-1]], dtype=tf.float32))
            recon_weights.append({'w': w, 'b': b})
        all_weights['encode'] = encoder_weights
        all_weights['recon'] = recon_weights
=======
        all_weights['w1'] = tf.get_variable("w1", shape=[self.n_input, self.n_hidden],
            initializer=tf.contrib.layers.xavier_initializer())
        all_weights['b1'] = tf.Variable(tf.zeros([self.n_hidden], dtype=tf.float32))
        all_weights['w2'] = tf.Variable(tf.zeros([self.n_hidden, self.n_input], dtype=tf.float32))
        all_weights['b2'] = tf.Variable(tf.zeros([self.n_input], dtype=tf.float32))
>>>>>>> c15fada2
        return all_weights

    def partial_fit(self, X):
        cost, opt = self.sess.run((self.cost, self.optimizer), feed_dict={self.x: X})
        return cost

    def calc_total_cost(self, X):
        return self.sess.run(self.cost, feed_dict={self.x: X})

    def transform(self, X):
        return self.sess.run(self.hidden_encode[-1], feed_dict={self.x: X})

    def generate(self, hidden=None):
        if hidden is None:
<<<<<<< HEAD
            hidden = np.random.normal(size=self.weights['encode'][-1]['b'])
        return self.sess.run(self.reconstruction, feed_dict={self.hidden_encode[-1]: hidden})
=======
            hidden = self.sess.run(tf.random_normal([1, self.n_hidden]))
        return self.sess.run(self.reconstruction, feed_dict={self.hidden: hidden})
>>>>>>> c15fada2

    def reconstruct(self, X):
        return self.sess.run(self.reconstruction, feed_dict={self.x: X})

    def getWeights(self):
        raise NotImplementedError
        return self.sess.run(self.weights)

    def getBiases(self):
        raise NotImplementedError
        return self.sess.run(self.weights)
<|MERGE_RESOLUTION|>--- conflicted
+++ resolved
@@ -38,7 +38,6 @@
 
     def _initialize_weights(self):
         all_weights = dict()
-<<<<<<< HEAD
         # Encoding network weights
         encoder_weights = []
         for layer in range(len(self.n_layers)-1):
@@ -57,13 +56,6 @@
             recon_weights.append({'w': w, 'b': b})
         all_weights['encode'] = encoder_weights
         all_weights['recon'] = recon_weights
-=======
-        all_weights['w1'] = tf.get_variable("w1", shape=[self.n_input, self.n_hidden],
-            initializer=tf.contrib.layers.xavier_initializer())
-        all_weights['b1'] = tf.Variable(tf.zeros([self.n_hidden], dtype=tf.float32))
-        all_weights['w2'] = tf.Variable(tf.zeros([self.n_hidden, self.n_input], dtype=tf.float32))
-        all_weights['b2'] = tf.Variable(tf.zeros([self.n_input], dtype=tf.float32))
->>>>>>> c15fada2
         return all_weights
 
     def partial_fit(self, X):
@@ -78,13 +70,8 @@
 
     def generate(self, hidden=None):
         if hidden is None:
-<<<<<<< HEAD
             hidden = np.random.normal(size=self.weights['encode'][-1]['b'])
         return self.sess.run(self.reconstruction, feed_dict={self.hidden_encode[-1]: hidden})
-=======
-            hidden = self.sess.run(tf.random_normal([1, self.n_hidden]))
-        return self.sess.run(self.reconstruction, feed_dict={self.hidden: hidden})
->>>>>>> c15fada2
 
     def reconstruct(self, X):
         return self.sess.run(self.reconstruction, feed_dict={self.x: X})
