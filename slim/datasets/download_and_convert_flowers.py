# Copyright 2016 The TensorFlow Authors. All Rights Reserved.
#
# Licensed under the Apache License, Version 2.0 (the "License");
# you may not use this file except in compliance with the License.
# You may obtain a copy of the License at
#
#     http://www.apache.org/licenses/LICENSE-2.0
#
# Unless required by applicable law or agreed to in writing, software
# distributed under the License is distributed on an "AS IS" BASIS,
# WITHOUT WARRANTIES OR CONDITIONS OF ANY KIND, either express or implied.
# See the License for the specific language governing permissions and
# limitations under the License.
# ==============================================================================
r"""Downloads and converts Flowers data to TFRecords of TF-Example protos.

This module downloads the Flowers data, uncompresses it, reads the files
that make up the Flowers data and creates two TFRecord datasets: one for train
and one for test. Each TFRecord dataset is comprised of a set of TF-Example
protocol buffers, each of which contain a single image and label.

The script should take about a minute to run.

"""

from __future__ import absolute_import
from __future__ import division
from __future__ import print_function

import math
import os
import random
import sys

import tensorflow as tf

from datasets import dataset_utils

# The URL where the Flowers data can be downloaded.
_DATA_URL = 'http://download.tensorflow.org/example_images/flower_photos.tgz'

# The number of images in the validation set.
_NUM_VALIDATION = 350

# Seed for repeatability.
_RANDOM_SEED = 0

# The number of shards per dataset split.
_NUM_SHARDS = 5


class ImageReader(object):
    """Helper class that provides TensorFlow image coding utilities."""

    def __init__(self):
        # Initializes function that decodes RGB JPEG data.
        self._decode_jpeg_data = tf.placeholder(dtype=tf.string)
        self._decode_jpeg = tf.image.decode_jpeg(
            self._decode_jpeg_data, channels=3)

    def read_image_dims(self, sess, image_data):
        image = self.decode_jpeg(sess, image_data)
        return image.shape[0], image.shape[1]

    def decode_jpeg(self, sess, image_data):
        image = sess.run(self._decode_jpeg,
                         feed_dict={self._decode_jpeg_data: image_data})
        assert len(image.shape) == 3
        assert image.shape[2] == 3
        return image


def _get_filenames_and_classes(dataset_dir):
    """Returns a list of filenames and inferred class names.

    Args:
      dataset_dir: A directory containing a set of subdirectories representing
        class names. Each subdirectory should contain PNG or JPG encoded images.

    Returns:
      A list of image file paths, relative to `dataset_dir` and the list of
      subdirectories, representing class names.
    """
    flower_root = os.path.join(dataset_dir, 'flower_photos')
    directories = []
    class_names = []
    for filename in os.listdir(flower_root):
        path = os.path.join(flower_root, filename)
        if os.path.isdir(path):
            directories.append(path)
            class_names.append(filename)

    photo_filenames = []
    for directory in directories:
        for filename in os.listdir(directory):
            path = os.path.join(directory, filename)
            photo_filenames.append(path)

    return photo_filenames, sorted(class_names)


def _get_dataset_filename(dataset_dir, split_name, shard_id):
    output_filename = 'flowers_%s_%05d-of-%05d.tfrecord' % (
        split_name, shard_id, _NUM_SHARDS)
    return os.path.join(dataset_dir, output_filename)


def _convert_dataset(split_name, filenames, class_names_to_ids, dataset_dir):
    """Converts the given filenames to a TFRecord dataset.

    Args:
      split_name: The name of the dataset, either 'train' or 'validation'.
      filenames: A list of absolute paths to png or jpg images.
      class_names_to_ids: A dictionary from class names (strings) to ids
        (integers).
      dataset_dir: The directory where the converted datasets are stored.
    """
    assert split_name in ['train', 'validation']

    num_per_shard = int(math.ceil(len(filenames) / float(_NUM_SHARDS)))

    with tf.Graph().as_default():
        image_reader = ImageReader()

        with tf.Session('') as sess:

            for shard_id in range(_NUM_SHARDS):
                output_filename = _get_dataset_filename(
                    dataset_dir, split_name, shard_id)

                with tf.python_io.TFRecordWriter(output_filename) as tfrecord_writer:
                    start_ndx = shard_id * num_per_shard
                    end_ndx = min((shard_id + 1) *
                                  num_per_shard, len(filenames))
                    for i in range(start_ndx, end_ndx):
                        sys.stdout.write('\r>> Converting image %d/%d shard %d' % (
                            i + 1, len(filenames), shard_id))
                        sys.stdout.flush()

<<<<<<< HEAD
                        # Read the filename:
                        image_data = tf.gfile.FastGFile(
                            filenames[i], 'r').read()
                        height, width = image_reader.read_image_dims(
                            sess, image_data)
=======
            # Read the filename:
            image_data = tf.gfile.FastGFile(filenames[i], 'rb').read()
            height, width = image_reader.read_image_dims(sess, image_data)
>>>>>>> e88d0cf4

                        class_name = os.path.basename(
                            os.path.dirname(filenames[i]))
                        class_id = class_names_to_ids[class_name]

<<<<<<< HEAD
                        example = dataset_utils.image_to_tfexample(
                            image_data, b'jpg', height, width, class_id)
                        tfrecord_writer.write(example.SerializeToString())
=======
            example = dataset_utils.image_to_tfexample(
                image_data, b'jpg', height, width, class_id)
            tfrecord_writer.write(example.SerializeToString())
>>>>>>> e88d0cf4

    sys.stdout.write('\n')
    sys.stdout.flush()


def _clean_up_temporary_files(dataset_dir):
    """Removes temporary files used to create the dataset.

    Args:
      dataset_dir: The directory where the temporary files are stored.
    """
    filename = _DATA_URL.split('/')[-1]
    filepath = os.path.join(dataset_dir, filename)
    tf.gfile.Remove(filepath)

    tmp_dir = os.path.join(dataset_dir, 'flower_photos')
    tf.gfile.DeleteRecursively(tmp_dir)


def _dataset_exists(dataset_dir):
    for split_name in ['train', 'validation']:
        for shard_id in range(_NUM_SHARDS):
            output_filename = _get_dataset_filename(
                dataset_dir, split_name, shard_id)
            if not tf.gfile.Exists(output_filename):
                return False
    return True


def run(dataset_dir):
    """Runs the download and conversion operation.

    Args:
      dataset_dir: The dataset directory where the dataset is stored.
    """
    if not tf.gfile.Exists(dataset_dir):
        tf.gfile.MakeDirs(dataset_dir)

    if _dataset_exists(dataset_dir):
        print('Dataset files already exist. Exiting without re-creating them.')
        return

    dataset_utils.download_and_uncompress_tarball(_DATA_URL, dataset_dir)
    photo_filenames, class_names = _get_filenames_and_classes(dataset_dir)
    class_names_to_ids = dict(zip(class_names, range(len(class_names))))

    # Divide into train and test:
    random.seed(_RANDOM_SEED)
    random.shuffle(photo_filenames)
    training_filenames = photo_filenames[_NUM_VALIDATION:]
    validation_filenames = photo_filenames[:_NUM_VALIDATION]

    # First, convert the training and validation sets.
    _convert_dataset('train', training_filenames, class_names_to_ids,
                     dataset_dir)
    _convert_dataset('validation', validation_filenames, class_names_to_ids,
                     dataset_dir)

    # Finally, write the labels file:
    labels_to_class_names = dict(zip(range(len(class_names)), class_names))
    dataset_utils.write_label_file(labels_to_class_names, dataset_dir)

    _clean_up_temporary_files(dataset_dir)
    print('\nFinished converting the Flowers dataset!')<|MERGE_RESOLUTION|>--- conflicted
+++ resolved
@@ -137,32 +137,16 @@
                             i + 1, len(filenames), shard_id))
                         sys.stdout.flush()
 
-<<<<<<< HEAD
-                        # Read the filename:
-                        image_data = tf.gfile.FastGFile(
-                            filenames[i], 'r').read()
-                        height, width = image_reader.read_image_dims(
-                            sess, image_data)
-=======
-            # Read the filename:
-            image_data = tf.gfile.FastGFile(filenames[i], 'rb').read()
-            height, width = image_reader.read_image_dims(sess, image_data)
->>>>>>> e88d0cf4
+            		# Read the filename:
+		        image_data = tf.gfile.FastGFile(filenames[i], 'rb').read()
+		        height, width = image_reader.read_image_dims(sess, image_data)
 
                         class_name = os.path.basename(
                             os.path.dirname(filenames[i]))
                         class_id = class_names_to_ids[class_name]
 
-<<<<<<< HEAD
                         example = dataset_utils.image_to_tfexample(
                             image_data, b'jpg', height, width, class_id)
-                        tfrecord_writer.write(example.SerializeToString())
-=======
-            example = dataset_utils.image_to_tfexample(
-                image_data, b'jpg', height, width, class_id)
-            tfrecord_writer.write(example.SerializeToString())
->>>>>>> e88d0cf4
-
     sys.stdout.write('\n')
     sys.stdout.flush()
 
